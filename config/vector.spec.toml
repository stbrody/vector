#                                    __   __  __
#                                    \ \ / / / /
#                                     \ V / / /
#                                      \_/  \/
#
#                                    V E C T O R
#                            Configuration Specification
#
# ------------------------------------------------------------------------------
# Website: https://vector.dev
# Docs: https://vector.dev/docs/
# Community: https://vector.dev/community
# ------------------------------------------------------------------------------
# The file contains a full specification for the `vector.toml` configuration
# file. It follows the TOML format and includes all options, types, and
# possible values.
#
# More info on Vector's configuration can be found at:
# /docs/setup/configuration/

# ------------------------------------------------------------------------------
# Global
# ------------------------------------------------------------------------------
# Global options are relevant to Vector as a whole and apply to global behavior.

#
# General
#

# The directory used for persisting Vector state, such as on-disk buffers, file
# checkpoints, and more. Please make sure the Vector project has write
# permissions to this dir.
#
# * optional
# * no default
# * type: string
data_dir = "/var/lib/vector"

# The list of DNS servers Vector will use to resolve DNS requests. When set
# Vector will ignore the system configuration and use only the list of DNS
# servers provided. If this option is not set then Vector will attempt to use
# the system configuration.
#
# * optional
# * no default
# * type: [string]
dns_servers = ["0.0.0.0:53"]

#
# Log schema
#

[.log_schema]
  # The key used to hold the log host. See the log data model page for more info.
  #
  # * optional
  # * default: "host"
  # * type: string
  host_key = "host"
  host_key = "@host"
  host_key = "instance"
  host_key = "machine"

  # The key used to hold the log message. See the log data model page for more
  # info.
  #
  # * optional
  # * default: "message"
  # * type: string
  message_key = "message"
  message_key = "@message"
  message_key = "msg"

  # The key used to represent when the log was generated. See the log data model
  # page for more info.
  #
  # * optional
  # * default: "timestamp"
  # * type: string
  timestamp_key = "timestamp"
  timestamp_key = "@timestamp"
  timestamp_key = "datetime"

# ------------------------------------------------------------------------------
# Sources
# ------------------------------------------------------------------------------
# Sources specify data sources and are responsible for ingesting data into
# Vector.

# Ingests data through the Docker engine daemon and outputs `log` events.
[sources.docker]
  # The component type. This is a required field that tells Vector which
  # component to use. The value _must_ be `#{name}`.
  #
  # * required
  # * type: string
  # * must be: "docker"
  type = "docker"

  # Setting this to `false` will disable the automatic merging of partial events.
  #
  # * optional
  # * default: true
  # * type: bool
  auto_partial_merge = true
  auto_partial_merge = false

  # A list of container IDs _or_ names to match against. Prefix matches are
  # supported, meaning you can supply just the first few characters of the
  # container ID or name. If not provided, all containers will be included.
  #
  # * optional
  # * no default
  # * type: [string]
  include_containers = ["serene_", "serene_leakey", "ad08cc418cf9"]

  # A list of image names to match against. If not provided, all images will be
  # included.
  #
  # * optional
  # * no default
  # * type: [string]
  include_images = ["httpd", "redis"]

  # A list of container object labels to match against when filtering running
  # containers. This should follow the described label's synatx in docker object
  # labels docs.
  #
  # * optional
  # * no default
  # * type: [string]
  include_labels = ["com.example.vendor=Timber Inc.", "com.example.name=Vector"]

  # The field name to be added to events that are detected to contain an
  # incomplete message (i.e. partial events). If set to `""`, no field will be
  # added to partial event. This allows to opt-out of partial event detection.
  #
  # * optional
  # * default: "_partial"
  # * type: string
  partial_event_marker_field = "_partial"

# Ingests data through one or more local files and outputs `log` events.
[sources.file]
  #
  # General
  #

  # The component type. This is a required field that tells Vector which
  # component to use. The value _must_ be `#{name}`.
  #
  # * required
  # * type: string
  # * must be: "file"
  type = "file"

  # Array of file patterns to include. Globbing is supported.
  #
  # * required
  # * type: [string]
  include = ["/var/log/nginx/*.log"]

  # The directory used to persist file checkpoint positions. By default, the
  # global `data_dir` option is used. Please make sure the Vector project has
  # write permissions to this dir.
  #
  # * optional
  # * no default
  # * type: string
  data_dir = "/var/lib/vector"

  # Array of file patterns to exclude. Globbing is supported.*Takes precedence
  # over the `include` option.*
  #
  # * optional
  # * no default
  # * type: [string]
  exclude = ["/var/log/nginx/*.[0-9]*.log"]

  # Delay between file discovery calls. This controls the interval at which
  # Vector searches for files.
  #
  # * optional
  # * default: 1000
  # * type: int
  # * unit: milliseconds
  glob_minimum_cooldown = 1000

  # Ignore files with a data modification date that does not exceed this age.
  #
  # * optional
  # * no default
  # * type: int
  # * unit: seconds
  ignore_older = 86400

  # The maximum number of a bytes a line can contain before being discarded. This
  # protects against malformed lines or tailing incorrect files.
  #
  # * optional
  # * default: 102400
  # * type: int
  # * unit: bytes
  max_line_bytes = 102400

  # For files with a stored checkpoint at startup, setting this option to `true`
  # will tell Vector to read from the beginning of the file instead of the stored
  # checkpoint.
  #
  # * optional
  # * default: false
  # * type: bool
  start_at_beginning = false
  start_at_beginning = true

  #
  # Context
  #

  # The key name added to each event with the full path of the file.
  #
  # * optional
  # * default: "file"
  # * type: string
  file_key = "file"

  # The key name added to each event representing the current host. This can also
  # be globally set via the global `host_key` option.
  #
  # * optional
  # * default: "host"
  # * type: string
  host_key = "host"

  #
  # Priority
  #

  # An approximate limit on the amount of data read from a single file at a given
  # time.
  #
  # * optional
  # * default: 2048
  # * type: int
  # * unit: bytes
  max_read_bytes = 2048

  # Instead of balancing read capacity fairly across all watched files,
  # prioritize draining the oldest files before moving on to read data from
  # younger files.
  #
  # * optional
  # * default: false
  # * type: bool
  oldest_first = false
  oldest_first = true

  #
  # Fingerprinting
  #

  [sources.file.fingerprinting]
    # The strategy used to uniquely identify files. This is important for
    # checkpointing when file rotation is used.
    #
    # * optional
    # * default: "checksum"
    # * type: string
    # * enum: "checksum" or "device_and_inode"
    strategy = "checksum"
    strategy = "device_and_inode"

    # The number of bytes read off the head of the file to generate a unique
    # fingerprint.
    #
    # * optional
    # * default: 256
    # * type: int
    # * unit: bytes
    # * relevant when strategy = "checksum"
    fingerprint_bytes = 256

    # The number of bytes to skip ahead (or ignore) when generating a unique
    # fingerprint. This is helpful if all files share a common header.
    #
    # * optional
    # * default: 0
    # * type: int
    # * unit: bytes
    # * relevant when strategy = "checksum"
    ignored_header_bytes = 0

  #
  # Multiline
  #

  [sources.file.multiline]
    # Condition regex pattern to look for. Exact behavior is configured via `mode`.
    #
    # * required
    # * type: string
    condition_pattern = "^[\\s]+"
    condition_pattern = "\\\\$"
    condition_pattern = "^(INFO|ERROR) "
    condition_pattern = ";$"

    # Mode of operation, specifies how the `condition_pattern` is interpreted.
    #
    # * required
    # * type: string
    # * enum: "continue_through", "continue_past", "halt_before", and "halt_with"
    mode = "continue_through"
    mode = "continue_past"
    mode = "halt_before"
    mode = "halt_with"

    # Start regex pattern to look for as a beginning of the message.
    #
    # * required
    # * type: string
    start_pattern = "^[^\\s]"
    start_pattern = "\\\\$"
    start_pattern = "^(INFO|ERROR) "
    start_pattern = "[^;]$"

    # The maximum time to wait for the continuation. Once this timeout is reached,
    # the buffered message is guaraneed to be flushed, even if incomplete.
    #
    # * required
    # * type: int
    # * unit: milliseconds
    timeout_ms = 1000
    timeout_ms = 600000

# Ingests data through the HTTP protocol and outputs `log` events.
[sources.http]
  #
  # General
  #

  # The component type. This is a required field that tells Vector which
  # component to use. The value _must_ be `#{name}`.
  #
  # * required
  # * type: string
  # * must be: "http"
  type = "http"

  # The address to listen for connections on
  #
  # * required
  # * type: string
  address = "0.0.0.0:80"
  address = "localhost:8080"

  # The expected encoding of received data. Note that for `json` and `ndjson`
  # encodings, the fields of the JSON objects are output as separate fields.
  #
  # * optional
  # * default: "text"
  # * type: string
  # * enum: "text", "ndjson", and "json"
  encoding = "text"
  encoding = "ndjson"
  encoding = "json"

  # A list of HTTP headers to include in the log event. These will override any
  # values included in the JSON payload with conflicting names. An empty string
  # will be inserted into the log event if the corresponding HTTP header was
  # missing.
  #
  # * optional
  # * no default
  # * type: [string]
  headers = ["User-Agent", "X-My-Custom-Header"]

  #
  # TLS
  #

  [sources.http.tls]
    # Absolute path to an additional CA certificate file, in DER or PEM format
    # (X.509).
    #
    # * optional
    # * no default
    # * type: string
    ca_path = "/path/to/certificate_authority.crt"

    # Absolute path to a certificate file used to identify this server, in DER or
    # PEM format (X.509) or PKCS#12. If this is set and is not a PKCS#12 archive,
    # `key_path` must also be set. This is required if `enabled` is set to `true`.
    #
    # * optional
    # * no default
    # * type: string
    crt_path = "/path/to/host_certificate.crt"

    # Require TLS for incoming connections. If this is set, an identity certificate
    # is also required.
    #
    # * optional
    # * default: false
    # * type: bool
    enabled = false
    enabled = true

    # Pass phrase used to unlock the encrypted key file. This has no effect unless
    # `key_path` is set.
    #
    # * optional
    # * no default
    # * type: string
    key_pass = "${KEY_PASS_ENV_VAR}"
    key_pass = "PassWord1"

    # Absolute path to a certificate key file used to identify this server, in DER
    # or PEM format (PKCS#8).
    #
    # * optional
    # * no default
    # * type: string
    key_path = "/path/to/host_certificate.key"

    # If `true`, Vector will require a TLS certificate from the connecting host and
    # terminate the connection if it is not valid. If `false` (the default), Vector
    # will ignore the presence of a client certificate.
    #
    # * optional
    # * default: false
    # * type: bool
    verify_certificate = false
    verify_certificate = true

# Ingests data through log records from journald and outputs `log` events.
[sources.journald]
  # The component type. This is a required field that tells Vector which
  # component to use. The value _must_ be `#{name}`.
  #
  # * required
  # * type: string
  # * must be: "journald"
  type = "journald"

  # The systemd journal is read in batches, and a checkpoint is set at the end of
  # each batch. This option limits the size of the batch.
  #
  # * optional
  # * default: 16
  # * type: int
  batch_size = 16

  # Include only entries from the current boot.
  #
  # * optional
  # * default: true
  # * type: bool
  current_boot_only = true
  current_boot_only = false

  # The directory used to persist the journal checkpoint position. By default,
  # the global `data_dir` is used. Please make sure the Vector project has write
  # permissions to this dir.
  #
  # * optional
  # * no default
  # * type: string
  data_dir = "/var/lib/vector"

  # The full path of the `journalctl` executable. If not set, Vector will search
  # the path for `journalctl`.
  #
  # * optional
  # * default: "journalctl"
  # * type: string
  journalctl_path = "/usr/local/bin/journalctl"

  # The list of units names to monitor. If empty or not present, all units are
  # accepted. Unit names lacking a `"."` will have `".service"` appended to make
  # them a valid service unit name.
  #
  # * optional
  # * default: []
  # * type: [string]
  units = ["ntpd", "sysinit.target"]

# Ingests data through Kafka 0.9 or later and outputs `log` events.
[sources.kafka]
  #
  # General
  #

  # The component type. This is a required field that tells Vector which
  # component to use. The value _must_ be `#{name}`.
  #
  # * required
  # * type: string
  # * must be: "kafka"
  type = "kafka"

  # A comma-separated list of host and port pairs that are the addresses of the
  # Kafka brokers in a "bootstrap" Kafka cluster that a Kafka client connects to
  # initially to bootstrap itself.
  #
  # * required
  # * type: string
  bootstrap_servers = "10.14.22.123:9092,10.14.23.332:9092"

  # The consumer group name to be used to consume events from Kafka.
  #
  # * required
  # * type: string
  group_id = "consumer-group-name"

  # The Kafka topics names to read events from. Regex is supported if the topic
  # begins with `^`.
  #
  # * required
  # * type: [string]
  topics = ["^(prefix1|prefix2)-.+", "topic-1", "topic-2"]

  # If offsets for consumer group do not exist, set them using this strategy.
  # librdkafka documentation for `auto.offset.reset` option for explanation.
  #
  # * optional
  # * default: "largest"
  # * type: string
  auto_offset_reset = "smallest"
  auto_offset_reset = "earliest"
  auto_offset_reset = "beginning"
  auto_offset_reset = "largest"
  auto_offset_reset = "latest"
  auto_offset_reset = "end"
  auto_offset_reset = "error"

  # Maximum time the broker may wait to fill the response.
  #
  # * optional
  # * default: 100
  # * type: int
  # * unit: milliseconds
  fetch_wait_max_ms = 50
  fetch_wait_max_ms = 100

  # The log field name to use for the topic key. If unspecified, the key would
  # not be added to the log event. If the message has null key, then this field
  # would not be added to the log event.
  #
  # * optional
  # * no default
  # * type: string
  key_field = "user_id"

  # The Kafka session timeout in milliseconds.
  #
  # * optional
  # * default: 10000
  # * type: int
  # * unit: milliseconds
  session_timeout_ms = 5000
  session_timeout_ms = 10000

  # Default timeout for network requests.
  #
  # * optional
  # * default: 60000
  # * type: int
  # * unit: milliseconds
  socket_timeout_ms = 30000
  socket_timeout_ms = 60000

  #
  # Advanced
  #

  [sources.kafka.librdkafka_options]
    # The options and their values. Accepts `string` values.
    #
    # * optional
    # * no default
    # * type: string
    "client.id" = "${ENV_VAR}"
    "fetch.error.backoff.ms" = "1000"
    "socket.send.buffer.bytes" = "100"

  #
  # TLS
  #

  [sources.kafka.tls]
    # Absolute path to an additional CA certificate file, in DER or PEM format
    # (X.509).
    #
    # * optional
    # * no default
    # * type: string
    ca_path = "/path/to/certificate_authority.crt"

    # Absolute path to a certificate file used to identify this connection, in DER
    # or PEM format (X.509) or PKCS#12. If this is set and is not a PKCS#12
    # archive, `key_path` must also be set.
    #
    # * optional
    # * no default
    # * type: string
    crt_path = "/path/to/host_certificate.crt"

    # Enable TLS during connections to the remote.
    #
    # * optional
    # * default: false
    # * type: bool
    enabled = false
    enabled = true

    # Pass phrase used to unlock the encrypted key file. This has no effect unless
    # `key_path` is set.
    #
    # * optional
    # * no default
    # * type: string
    key_pass = "${KEY_PASS_ENV_VAR}"
    key_pass = "PassWord1"

    # Absolute path to a certificate key file used to identify this connection, in
    # DER or PEM format (PKCS#8). If this is set, `crt_path` must also be set.
    #
    # * optional
    # * no default
    # * type: string
    key_path = "/path/to/host_certificate.key"

# Ingests data through the Heroku Logplex HTTP Drain protocol and outputs `log` events.
[sources.logplex]
  #
  # General
  #

  # The component type. This is a required field that tells Vector which
  # component to use. The value _must_ be `#{name}`.
  #
  # * required
  # * type: string
  # * must be: "logplex"
  type = "logplex"

  # The address to accept connections on. The address _must_ include a port.
  #
  # * required
  # * type: string
  address = "0.0.0.0:8088"

  #
  # TLS
  #

  [sources.logplex.tls]
    # Absolute path to an additional CA certificate file, in DER or PEM format
    # (X.509).
    #
    # * optional
    # * no default
    # * type: string
    ca_path = "/path/to/certificate_authority.crt"

    # Absolute path to a certificate file used to identify this server, in DER or
    # PEM format (X.509) or PKCS#12. If this is set and is not a PKCS#12 archive,
    # `key_path` must also be set. This is required if `enabled` is set to `true`.
    #
    # * optional
    # * no default
    # * type: string
    crt_path = "/path/to/host_certificate.crt"

    # Require TLS for incoming connections. If this is set, an identity certificate
    # is also required.
    #
    # * optional
    # * default: false
    # * type: bool
    enabled = false
    enabled = true

    # Pass phrase used to unlock the encrypted key file. This has no effect unless
    # `key_path` is set.
    #
    # * optional
    # * no default
    # * type: string
    key_pass = "${KEY_PASS_ENV_VAR}"
    key_pass = "PassWord1"

    # Absolute path to a certificate key file used to identify this server, in DER
    # or PEM format (PKCS#8).
    #
    # * optional
    # * no default
    # * type: string
    key_path = "/path/to/host_certificate.key"

    # If `true`, Vector will require a TLS certificate from the connecting host and
    # terminate the connection if it is not valid. If `false` (the default), Vector
    # will ignore the presence of a client certificate.
    #
    # * optional
    # * default: false
    # * type: bool
    verify_certificate = false
    verify_certificate = true

# Ingests data through the Prometheus text exposition format and outputs `metric` events.
[sources.prometheus]
  # The component type. This is a required field that tells Vector which
  # component to use. The value _must_ be `#{name}`.
  #
  # * required
  # * type: string
  # * must be: "prometheus"
  type = "prometheus"

  # Host addresses to scrape metrics from.
  #
  # * required
  # * type: [string]
  hosts = ["http://localhost:9090"]

  # The interval between scrapes in seconds.
  #
  # * required
  # * type: int
  scrape_interval_secs = 1

# Ingests data through a socket, such as a TCP, UDP, or Unix socket and outputs `log` events.
[sources.socket]
  #
  # General
  #

  # The component type. This is a required field that tells Vector which
  # component to use. The value _must_ be `#{name}`.
  #
  # * required
  # * type: string
  # * must be: "socket"
  type = "socket"

  # The address to listen for connections on, or `systemd#N` to use the Nth
  # socket passed by systemd socket activation. If an address is used it _must_
  # include a port.
  #
  # * required
  # * type: string
  # * required when mode = "tcp" or mode = "udp"
  address = "0.0.0.0:9000"
  address = "systemd"
  address = "systemd#3"

  # The type of socket to use.
  #
  # * required
  # * type: string
  # * enum: "tcp", "udp", and "unix"
  mode = "tcp"
  mode = "udp"
  mode = "unix"

  # The unix socket path. *This should be absolute path*.
  #
  # * required
  # * type: string
  # * required when mode = "unix"
  path = "/path/to/socket"

  # The maximum bytes size of incoming messages before they are discarded.
  #
  # * optional
  # * default: 102400
  # * type: int
  # * unit: bytes
  max_length = 102400

  # The timeout before a connection is forcefully closed during shutdown.
  #
  # * optional
  # * default: 30
  # * type: int
  # * unit: seconds
  # * relevant when mode = "tcp"
  shutdown_timeout_secs = 30

  #
  # Context
  #

  # The key name added to each event representing the current host. This can also
  # be globally set via the global `host_key` option.
  #
  # * optional
  # * default: "host"
  # * type: string
  host_key = "host"

  #
  # TLS
  #

  [sources.socket.tls]
    # Absolute path to an additional CA certificate file, in DER or PEM format
    # (X.509).
    #
    # * optional
    # * no default
    # * type: string
    # * relevant when mode = "tcp"
    ca_path = "/path/to/certificate_authority.crt"

    # Absolute path to a certificate file used to identify this server, in DER or
    # PEM format (X.509) or PKCS#12. If this is set and is not a PKCS#12 archive,
    # `key_path` must also be set. This is required if `enabled` is set to `true`.
    #
    # * optional
    # * no default
    # * type: string
    # * relevant when mode = "tcp"
    crt_path = "/path/to/host_certificate.crt"

    # Require TLS for incoming connections. If this is set, an identity certificate
    # is also required.
    #
    # * optional
    # * default: false
    # * type: bool
    # * relevant when mode = "tcp"
    enabled = false
    enabled = true

    # Pass phrase used to unlock the encrypted key file. This has no effect unless
    # `key_path` is set.
    #
    # * optional
    # * no default
    # * type: string
    # * relevant when mode = "tcp"
    key_pass = "${KEY_PASS_ENV_VAR}"
    key_pass = "PassWord1"

    # Absolute path to a certificate key file used to identify this server, in DER
    # or PEM format (PKCS#8).
    #
    # * optional
    # * no default
    # * type: string
    # * relevant when mode = "tcp"
    key_path = "/path/to/host_certificate.key"

    # If `true`, Vector will require a TLS certificate from the connecting host and
    # terminate the connection if it is not valid. If `false` (the default), Vector
    # will ignore the presence of a client certificate.
    #
    # * optional
    # * default: false
    # * type: bool
    # * relevant when mode = "tcp"
    verify_certificate = false
    verify_certificate = true

# Ingests data through the Splunk HTTP Event Collector protocol and outputs `log` events.
[sources.splunk_hec]
  #
  # General
  #

  # The component type. This is a required field that tells Vector which
  # component to use. The value _must_ be `#{name}`.
  #
  # * required
  # * type: string
  # * must be: "splunk_hec"
  type = "splunk_hec"

  # The address to accept connections on.
  #
  # * optional
  # * default: "0.0.0.0:8088"
  # * type: string
  address = "0.0.0.0:8088"

  # If supplied, incoming requests must supply this token in the `Authorization`
  # header, just as a client would if it was communicating with the Splunk HEC
  # endpoint directly. If _not_ supplied, the `Authorization` header will be
  # ignored and requests will not be authenticated.
  #
  # * optional
  # * no default
  # * type: string
  token = "A94A8FE5CCB19BA61C4C08"

  #
  # TLS
  #

  [sources.splunk_hec.tls]
    # Absolute path to an additional CA certificate file, in DER or PEM format
    # (X.509).
    #
    # * optional
    # * no default
    # * type: string
    ca_path = "/path/to/certificate_authority.crt"

    # Absolute path to a certificate file used to identify this server, in DER or
    # PEM format (X.509) or PKCS#12. If this is set and is not a PKCS#12 archive,
    # `key_path` must also be set. This is required if `enabled` is set to `true`.
    #
    # * optional
    # * no default
    # * type: string
    crt_path = "/path/to/host_certificate.crt"

    # Require TLS for incoming connections. If this is set, an identity certificate
    # is also required.
    #
    # * optional
    # * default: false
    # * type: bool
    enabled = false
    enabled = true

    # Pass phrase used to unlock the encrypted key file. This has no effect unless
    # `key_path` is set.
    #
    # * optional
    # * no default
    # * type: string
    key_pass = "${KEY_PASS_ENV_VAR}"
    key_pass = "PassWord1"

    # Absolute path to a certificate key file used to identify this server, in DER
    # or PEM format (PKCS#8).
    #
    # * optional
    # * no default
    # * type: string
    key_path = "/path/to/host_certificate.key"

    # If `true`, Vector will require a TLS certificate from the connecting host and
    # terminate the connection if it is not valid. If `false` (the default), Vector
    # will ignore the presence of a client certificate.
    #
    # * optional
    # * default: false
    # * type: bool
    verify_certificate = false
    verify_certificate = true

# Ingests data through the StatsD UDP protocol and outputs `metric` events.
[sources.statsd]
  # The component type. This is a required field that tells Vector which
  # component to use. The value _must_ be `#{name}`.
  #
  # * required
  # * type: string
  # * must be: "statsd"
  type = "statsd"

  # UDP socket address to bind to.
  #
  # * required
  # * type: string
  address = "127.0.0.1:8126"

# Ingests data through standard input (STDIN) and outputs `log` events.
[sources.stdin]
  #
  # General
  #

  # The component type. This is a required field that tells Vector which
  # component to use. The value _must_ be `#{name}`.
  #
  # * required
  # * type: string
  # * must be: "stdin"
  type = "stdin"

  # The maxiumum bytes size of a message before it is discarded.
  #
  # * optional
  # * default: 102400
  # * type: int
  # * unit: bytes
  max_length = 102400

  #
  # Context
  #

  # The key name added to each event representing the current host. This can also
  # be globally set via the global `host_key` option.
  #
  # * optional
  # * default: "host"
  # * type: string
  host_key = "host"

# Ingests data through the Syslog protocol and outputs `log` events.
[sources.syslog]
  #
  # General
  #

  # The component type. This is a required field that tells Vector which
  # component to use. The value _must_ be `#{name}`.
  #
  # * required
  # * type: string
  # * must be: "syslog"
  type = "syslog"

  # The TCP or UDP address to listen for connections on, or "systemd#N" to use
  # the Nth socket passed by systemd socket activation.
  #
  # * required
  # * type: string
  # * required when mode = "tcp" or mode = "udp"
  address = "0.0.0.0:9000"
  address = "systemd"
  address = "systemd#2"

  # The input mode.
  #
  # * required
  # * type: string
  # * enum: "tcp", "udp", and "unix"
  mode = "tcp"
  mode = "udp"
  mode = "unix"

  # The unix socket path. *This should be absolute path.*
  #
  # * required
  # * type: string
  # * required when mode = "unix"
  path = "/path/to/socket"

  # The maximum bytes size of incoming messages before they are discarded.
  #
  # * optional
  # * default: 102400
  # * type: int
  # * unit: bytes
  max_length = 102400

  #
  # Context
  #

  # The key name added to each event representing the current host. This can also
  # be globally set via the global `host_key` option.
  #
  # * optional
  # * default: "host"
  # * type: string
  host_key = "host"

  #
  # TLS
  #

  [sources.syslog.tls]
    # Absolute path to an additional CA certificate file, in DER or PEM format
    # (X.509).
    #
    # * optional
    # * no default
    # * type: string
    ca_path = "/path/to/certificate_authority.crt"

    # Absolute path to a certificate file used to identify this server, in DER or
    # PEM format (X.509) or PKCS#12. If this is set and is not a PKCS#12 archive,
    # `key_path` must also be set. This is required if `enabled` is set to `true`.
    #
    # * optional
    # * no default
    # * type: string
    crt_path = "/path/to/host_certificate.crt"

    # Require TLS for incoming connections. If this is set, an identity certificate
    # is also required.
    #
    # * optional
    # * default: false
    # * type: bool
    enabled = false
    enabled = true

    # Pass phrase used to unlock the encrypted key file. This has no effect unless
    # `key_path` is set.
    #
    # * optional
    # * no default
    # * type: string
    key_pass = "${KEY_PASS_ENV_VAR}"
    key_pass = "PassWord1"

    # Absolute path to a certificate key file used to identify this server, in DER
    # or PEM format (PKCS#8).
    #
    # * optional
    # * no default
    # * type: string
    key_path = "/path/to/host_certificate.key"

    # If `true`, Vector will require a TLS certificate from the connecting host and
    # terminate the connection if it is not valid. If `false` (the default), Vector
    # will ignore the presence of a client certificate.
    #
    # * optional
    # * default: false
    # * type: bool
    verify_certificate = false
    verify_certificate = true

# Ingests data through another upstream `vector` sink and outputs `log` and `metric` events.
[sources.vector]
  #
  # General
  #

  # The component type. This is a required field that tells Vector which
  # component to use. The value _must_ be `#{name}`.
  #
  # * required
  # * type: string
  # * must be: "vector"
  type = "vector"

  # The TCP address to listen for connections on, or `systemd#N to use the Nth
  # socket passed by systemd socket activation. If an address is used it _must_
  # include a port.
  #
  # * required
  # * type: string
  address = "0.0.0.0:9000"
  address = "systemd"
  address = "systemd#1"

  # The timeout before a connection is forcefully closed during shutdown.
  #
  # * optional
  # * default: 30
  # * type: int
  # * unit: seconds
  shutdown_timeout_secs = 30

  #
  # TLS
  #

  [sources.vector.tls]
    # Absolute path to an additional CA certificate file, in DER or PEM format
    # (X.509).
    #
    # * optional
    # * no default
    # * type: string
    ca_path = "/path/to/certificate_authority.crt"

    # Absolute path to a certificate file used to identify this server, in DER or
    # PEM format (X.509) or PKCS#12. If this is set and is not a PKCS#12 archive,
    # `key_path` must also be set. This is required if `enabled` is set to `true`.
    #
    # * optional
    # * no default
    # * type: string
    crt_path = "/path/to/host_certificate.crt"

    # Require TLS for incoming connections. If this is set, an identity certificate
    # is also required.
    #
    # * optional
    # * default: false
    # * type: bool
    enabled = false
    enabled = true

    # Pass phrase used to unlock the encrypted key file. This has no effect unless
    # `key_path` is set.
    #
    # * optional
    # * no default
    # * type: string
    key_pass = "${KEY_PASS_ENV_VAR}"
    key_pass = "PassWord1"

    # Absolute path to a certificate key file used to identify this server, in DER
    # or PEM format (PKCS#8).
    #
    # * optional
    # * no default
    # * type: string
    key_path = "/path/to/host_certificate.key"

    # If `true`, Vector will require a TLS certificate from the connecting host and
    # terminate the connection if it is not valid. If `false` (the default), Vector
    # will ignore the presence of a client certificate.
    #
    # * optional
    # * default: false
    # * type: bool
    verify_certificate = false
    verify_certificate = true


# ------------------------------------------------------------------------------
# Transforms
# ------------------------------------------------------------------------------
# Transforms parse, structure, and enrich events.

# Accepts and outputs `log` events allowing you to add one or more log fields.
[transforms.add_fields]
  #
  # General
  #

  # The component type. This is a required field that tells Vector which
  # component to use. The value _must_ be `#{name}`.
  #
  # * required
  # * type: string
  # * must be: "add_fields"
  type = "add_fields"

  # A list of upstream source or transform IDs. See configuration for more info.
  #
  # * required
  # * type: [string]
  inputs = ["my-source-id"]

  #
  # Fields
  #

  [transforms.add_fields.fields]
    # The name of the field to add. Accepts all supported types. Use `.` for adding
    # nested fields.
    #
    # * required
    # * type: *
    string_field = "string value"
    env_var_field = "${ENV_VAR}"
    int_field = 1
    float_field = 1.2
    bool_field = true
    timestamp_field = 1979-05-27T00:32:00Z
    parent = {child_field = "child_value"}
    list_field = ["first", "second", "third"]

# Accepts and outputs `metric` events allowing you to add one or more metric tags.
[transforms.add_tags]
  #
  # General
  #

  # The component type. This is a required field that tells Vector which
  # component to use. The value _must_ be `#{name}`.
  #
  # * required
  # * type: string
  # * must be: "add_tags"
  type = "add_tags"

  # A list of upstream source or transform IDs. See configuration for more info.
  #
  # * required
  # * type: [string]
  inputs = ["my-source-id"]

  #
  # Tags
  #

  [transforms.add_tags.tags]
    # The name of the tag to add. Due to the nature of metric tags, the value must
    # be a string.
    #
    # * required
    # * type: string
    static_tag = "my value"
    env_tag = "${ENV_VAR}"

# Accepts and outputs `log` events allowing you to strips ANSI escape sequences from the specified field.
[transforms.ansi_stripper]
  # The component type. This is a required field that tells Vector which
  # component to use. The value _must_ be `#{name}`.
  #
  # * required
  # * type: string
  # * must be: "ansi_stripper"
  type = "ansi_stripper"

  # A list of upstream source or transform IDs. See configuration for more info.
  #
  # * required
  # * type: [string]
  inputs = ["my-source-id"]

  # The target field to strip ANSI escape sequences from.
  #
  # * optional
  # * default: "message"
  # * type: string
  field = "message"
  field = "parent.child"
  field = "array[0]"

# Accepts and outputs `log` events allowing you to enrich logs with AWS EC2 instance metadata.
[transforms.aws_ec2_metadata]
  # The component type. This is a required field that tells Vector which
  # component to use. The value _must_ be `#{name}`.
  #
  # * required
  # * type: string
  # * must be: "aws_ec2_metadata"
  type = "aws_ec2_metadata"

  # A list of upstream source or transform IDs. See configuration for more info.
  #
  # * required
  # * type: [string]
  inputs = ["my-source-id"]

  # A list of fields to include in each event.
  #
  # * optional
  # * default: ["instance-id", "local-hostname", "local-ipv4", "public-hostname", "public-ipv4", "ami-id", "availability-zone", "vpc-id", "subnet-id", "region"]
  # * type: [string]
  fields = ["instance-id", "local-hostname", "local-ipv4", "public-hostname", "public-ipv4", "ami-id", "availability-zone", "vpc-id", "subnet-id", "region"]

  # Override the default EC2 Metadata host.
  #
  # * optional
  # * default: "http://169.254.169.254"
  # * type: string
  host = "http://169.254.169.254"

  # Prepend a namespace to each field's key.
  #
  # * optional
  # * default: ""
  # * type: string
  namespace = ""

  # The interval in seconds at which the EC2 Metadata api will be called.
  #
  # * optional
  # * default: 10
  # * type: int
  refresh_interval_secs = 10

# Accepts and outputs `log` events allowing you to coerce log fields into fixed types.
[transforms.coercer]
  #
  # General
  #

  # The component type. This is a required field that tells Vector which
  # component to use. The value _must_ be `#{name}`.
  #
  # * required
  # * type: string
  # * must be: "coercer"
  type = "coercer"

  # A list of upstream source or transform IDs. See configuration for more info.
  #
  # * required
  # * type: [string]
  inputs = ["my-source-id"]

  # Set to `true` to drop all fields that are not specified in the `types` table.
  # Make sure both `message` and `timestamp` are specified in the `types` table
  # as their absense will cause the original message data to be dropped along
  # with other extraneous fields.
  #
  # * optional
  # * default: false
  # * type: bool
  drop_unspecified = false
  drop_unspecified = true

  #
  # Types
  #

  [transforms.coercer.types]
    # A definition of log field type conversions. They key is the log field name
    # and the value is the type. `strptime` specifiers are supported for the
    # `timestamp` type.
    #
    # * optional
    # * no default
    # * type: string
    # * enum: "bool", "float", "int", "string", and "timestamp"
    status = "int"
    duration = "float"
    success = "bool"
    timestamp = "timestamp|%F"
    timestamp = "timestamp|%a %b %e %T %Y"
    parent = {child = "int"}

# Accepts and outputs `log` events allowing you to concat (substrings) of other fields to a new one.
[transforms.concat]
  # The component type. This is a required field that tells Vector which
  # component to use. The value _must_ be `#{name}`.
  #
  # * required
  # * type: string
  # * must be: "concat"
  type = "concat"

  # A list of upstream source or transform IDs. See configuration for more info.
  #
  # * required
  # * type: [string]
  inputs = ["my-source-id"]

  # A list of substring definitons in the format of source_field[start..end]. For
  # both start and end negative values are counted from the end of the string.
  #
  # * required
  # * type: [string]
  items = ["first[..3]", "second[-5..]", "third[3..6]"]

  # The name for the new label.
  #
  # * required
  # * type: string
  target = "root_field_name"
  target = "parent.child"
  target = "array[0]"

  # The string that is used to join all items.
  #
  # * optional
  # * default: " "
  # * type: string
  joiner = " "
  joiner = ","
  joiner = "_"
  joiner = "+"

# Accepts and outputs `log` events allowing you to prevent duplicate Events from being outputted by using an LRU cache.
[transforms.dedupe]
  #
  # General
  #

  # The component type. This is a required field that tells Vector which
  # component to use. The value _must_ be `#{name}`.
  #
  # * required
  # * type: string
  # * must be: "dedupe"
  type = "dedupe"

  # A list of upstream source or transform IDs. See configuration for more info.
  #
  # * required
  # * type: [string]
  inputs = ["my-source-id"]

  #
  # Cache
  #

  [transforms.dedupe.cache]
    # The number of recent Events to cache and compare new incoming Events against.
    #
    # * optional
    # * default: 5000
    # * type: int
    num_events = 5000

  #
  # Fields
  #

  [transforms.dedupe.fields]
    # The field names to ignore when deciding if an Event is a duplicate.
    # Incompatible with the `fields.match` option.
    #
    # * optional
    # * no default
    # * type: [string]
    ignore = ["field1", "parent.child_field"]

    # The field names considered when deciding if an Event is a duplicate. This can
    # also be globally set via the global `log_schema` options.Incompatible with
    # the `fields.ignore` option.
    #
    # * optional
    # * default: ["timestamp", "host", "message"]
    # * type: [string]
    match = ["field1", "parent.child_field"]

# Accepts and outputs `log` events allowing you to filter events by a log field's value.
[transforms.field_filter]
  # The component type. This is a required field that tells Vector which
  # component to use. The value _must_ be `#{name}`.
  #
  # * required
  # * type: string
  # * must be: "field_filter"
  type = "field_filter"

  # A list of upstream source or transform IDs. See configuration for more info.
  #
  # * required
  # * type: [string]
  inputs = ["my-source-id"]

  # The target log field to compare against the `value`.
  #
  # * required
  # * type: string
  field = "application_id"
  field = "parent.child"
  field = "array[0]"

  # If the value of the specified `field` matches this value then the event will
  # be permitted, otherwise it is dropped.
  #
  # * required
  # * type: string
  value = "/var/log/nginx.log"

# Accepts and outputs `log` events allowing you to enrich events with geolocation data from the MaxMind GeoIP2 and GeoLite2 city databases.
[transforms.geoip]
  # The component type. This is a required field that tells Vector which
  # component to use. The value _must_ be `#{name}`.
  #
  # * required
  # * type: string
  # * must be: "geoip"
  type = "geoip"

  # A list of upstream source or transform IDs. See configuration for more info.
  #
  # * required
  # * type: [string]
  inputs = ["my-source-id"]

  # Path to the MaxMind GeoIP2 or GeoLite2 binary city database file
  # (`GeoLite2-City.mmdb`). Other databases, such as the the country database are
  # not supported.
  #
  # * required
  # * type: string
  database = "/path/to/GeoLite2-City.mmdb"

  # The field name that contains the IP address. This field should contain a
  # valid IPv4 or IPv6 address.
  #
  # * required
  # * type: string
  source = "ip_address"
  source = "x-forwarded-for"
  source = "parent.child"
  source = "array[0]"

  # The default field to insert the resulting GeoIP data into. See output for
  # more info.
  #
  # * optional
  # * default: "geoip"
  # * type: string
  target = "geoip"
  target = "parent.child"

# Accepts and outputs `log` events allowing you to parse a log field value with Grok.
[transforms.grok_parser]
  #
  # General
  #

  # The component type. This is a required field that tells Vector which
  # component to use. The value _must_ be `#{name}`.
  #
  # * required
  # * type: string
  # * must be: "grok_parser"
  type = "grok_parser"

  # A list of upstream source or transform IDs. See configuration for more info.
  #
  # * required
  # * type: [string]
  inputs = ["my-source-id"]

  # The Grok pattern
  #
  # * required
  # * type: string
  pattern = "%{TIMESTAMP_ISO8601:timestamp} %{LOGLEVEL:level} %{GREEDYDATA:message}"

  # If `true` will drop the specified `field` after parsing.
  #
  # * optional
  # * default: true
  # * type: bool
  drop_field = true
  drop_field = false

  # The log field to execute the `pattern` against. Must be a `string` value.
  #
  # * optional
  # * default: "message"
  # * type: string
  field = "message"
  field = "parent.child"
  field = "array[0]"

  #
  # Types
  #

  [transforms.grok_parser.types]
    # A definition of log field type conversions. They key is the log field name
    # and the value is the type. `strptime` specifiers are supported for the
    # `timestamp` type.
    #
    # * optional
    # * no default
    # * type: string
    # * enum: "bool", "float", "int", "string", and "timestamp"
    status = "int"
    duration = "float"
    success = "bool"
    timestamp = "timestamp|%F"
    timestamp = "timestamp|%a %b %e %T %Y"
    parent = {child = "int"}

# Accepts and outputs `log` events allowing you to parse a log field value as JSON.
[transforms.json_parser]
  # The component type. This is a required field that tells Vector which
  # component to use. The value _must_ be `#{name}`.
  #
  # * required
  # * type: string
  # * must be: "json_parser"
  type = "json_parser"

  # A list of upstream source or transform IDs. See configuration for more info.
  #
  # * required
  # * type: [string]
  inputs = ["my-source-id"]

  # If `true` events with invalid JSON will be dropped, otherwise the event will
  # be kept and passed through.
  #
  # * required
  # * type: bool
  drop_invalid = true

  # If the specified `field` should be dropped (removed) after parsing. If
  # parsing fails, the field will not be removed, irrespective of this setting.
  #
  # * optional
  # * default: true
  # * type: bool
  drop_field = true
  drop_field = false

  # The log field to decode as JSON. Must be a `string` value type.
  #
  # * optional
  # * default: "message"
  # * type: string
  field = "message"
  field = "parent.child"
  field = "array[0]"

  # If `target_field` is set and the log contains a field of the same name as the
  # target, it will only be overwritten if this is set to `true`.
  #
  # * optional
  # * default: false
  # * type: bool
  overwrite_target = false
  overwrite_target = true

  # If this setting is present, the parsed JSON will be inserted into the log as
  # a sub-object with this name. If a field with the same name already exists,
  # the parser will fail and produce an error.
  #
  # * optional
  # * no default
  # * type: string
  target_field = "root_field"
  target_field = "parent.child"

# Accepts `log` events but outputs `metric` events allowing you to convert logs into one or more metrics.
[transforms.log_to_metric]
  #
  # General
  #

  # The component type. This is a required field that tells Vector which
  # component to use. The value _must_ be `#{name}`.
  #
  # * required
  # * type: string
  # * must be: "log_to_metric"
  type = "log_to_metric"

  # A list of upstream source or transform IDs. See configuration for more info.
  #
  # * required
  # * type: [string]
  inputs = ["my-source-id"]

  #
  # Metrics
  #

  [[transforms.log_to_metric.metrics]]

    # The metric type.
    #
    # * required
    # * type: string
    # * enum: "counter", "gauge", "histogram", and "set"
    type = "counter"
    type = "gauge"
    type = "histogram"
    type = "set"

    # The log field to use as the metric.
    #
    # * required
    # * type: string
    field = "duration"
    field = "parent.child"

    # The name of the metric. Defaults to `<field>_total` for `counter` and
    # `<field>` for `gauge`.
    #
    # * required
    # * type: string
    name = "duration_total"

    # If `true` the metric will be incremented by the `field` value. If `false` the
    # metric will be incremented by 1 regardless of the `field` value.
    #
    # * optional
    # * default: false
    # * type: bool
    # * relevant when type = "counter"
    increment_by_value = false
    increment_by_value = true


    [transforms.log_to_metric.metrics.tags]
      # Key/value pairs representing metric tags. Environment variables and field
      # interpolation is allowed.
      #
      # * required
      # * type: string
      host = "${HOSTNAME}"
      region = "us-east-1"
      status = "{{status}}"

# Accepts and outputs `log` events allowing you to extract data from a logfmt-formatted log field.
[transforms.logfmt_parser]
  #
  # General
  #

  # The component type. This is a required field that tells Vector which
  # component to use. The value _must_ be `#{name}`.
  #
  # * required
  # * type: string
  # * must be: "logfmt_parser"
  type = "logfmt_parser"

  # A list of upstream source or transform IDs. See configuration for more info.
  #
  # * required
  # * type: [string]
  inputs = ["my-source-id"]

  # If the specified `field` should be dropped (removed) after parsing.
  #
  # * optional
  # * default: true
  # * type: bool
  drop_field = true
  drop_field = false

  # The log field to parse.
  #
  # * optional
  # * default: "message"
  # * type: string
  field = "message"
  field = "parent.child"
  field = "array[0]"

  #
  # Types
  #

  [transforms.logfmt_parser.types]
    # A definition of log field type conversions. They key is the log field name
    # and the value is the type. `strptime` specifiers are supported for the
    # `timestamp` type.
    #
    # * optional
    # * no default
    # * type: string
    # * enum: "bool", "float", "int", "string", and "timestamp"
    status = "int"
    duration = "float"
    success = "bool"
    timestamp = "timestamp|%F"
    timestamp = "timestamp|%a %b %e %T %Y"
    parent = {child = "int"}

# Accepts and outputs `log` events allowing you to transform events with a full embedded Lua engine.
[transforms.lua]
  # The component type. This is a required field that tells Vector which
  # component to use. The value _must_ be `#{name}`.
  #
  # * required
  # * type: string
  # * must be: "lua"
  type = "lua"

  # A list of upstream source or transform IDs. See configuration for more info.
  #
  # * required
  # * type: [string]
  inputs = ["my-source-id"]

  # The inline Lua source to evaluate.
  #
  # * required
  # * type: string
  source = """
require("script") # a `script.lua` file must be in your `search_dirs`

if event["host"] == nil then
  local f = io.popen ("/bin/hostname")
  local hostname = f:read("*a") or ""
  f:close()
  hostname = string.gsub(hostname, "\n$", "")
  event["host"] = hostname
end
"""

  # A list of directories search when loading a Lua file via the `require`
  # function.
  #
  # * optional
  # * no default
  # * type: [string]
  search_dirs = ["/etc/vector/lua"]

# Accepts and outputs `log` events allowing you to merge partial log events into a single event.
[transforms.merge]
  # The component type. This is a required field that tells Vector which
  # component to use. The value _must_ be `#{name}`.
  #
  # * required
  # * type: string
  # * must be: "merge"
  type = "merge"

  # A list of upstream source or transform IDs. See configuration for more info.
  #
  # * required
  # * type: [string]
  inputs = ["my-source-id"]

  # Fields to merge. The values of these fields will be merged into the first
  # partial event. Fields not specified here will be ignored. Merging process
  # takes the first partial event and the base, then it merges in the fields from
  # each successive partial event, until a non-partial event arrives. Finally,
  # the non-partial event fields are merged in, producing the resulting merged
  # event.
  #
  # * optional
  # * default: ["message"]
  # * type: [string]
  merge_fields = ["message"]
  merge_fields = ["message", "parent.child"]

  # The field that indicates that the event is partial. A consequent stream of
  # partial events along with the first non-partial event will be merged together.
  #
  # * optional
  # * default: "_partial"
  # * type: string
  partial_event_marker_field = "_partial"
  partial_event_marker_field = "parent.child"

  # An ordered list of fields to distinguish streams by. Each stream has a
  # separate partial event merging state. Should be used to prevent events from
  # unrelated sources from mixing together, as this affects partial event
  # processing.
  #
  # * optional
  # * default: []
  # * type: [string]
  stream_discriminant_fields = ["host"]
  stream_discriminant_fields = ["host", "parent.child"]

# Accepts and outputs `log` events allowing you to parse a log field's value with a Regular Expression.
[transforms.regex_parser]
  #
  # General
  #

  # The component type. This is a required field that tells Vector which
  # component to use. The value _must_ be `#{name}`.
  #
  # * required
  # * type: string
  # * must be: "regex_parser"
  type = "regex_parser"

  # A list of upstream source or transform IDs. See configuration for more info.
  #
  # * required
  # * type: [string]
  inputs = ["my-source-id"]

  # The Regular Expression to apply. Do not include the leading or trailing `/`.
  #
  # * required
  # * type: string
  regex = "^(?P<timestamp>[\\w\\-:\\+]+) (?P<level>\\w+) (?P<message>.*)$"

  # If the specified `field` should be dropped (removed) after parsing.
  #
  # * optional
  # * default: true
  # * type: bool
  drop_field = true
  drop_field = false

  # The log field to parse.
  #
  # * optional
  # * default: "message"
  # * type: string
  field = "message"
  field = "parent.child"

  #
  # Types
  #

  [transforms.regex_parser.types]
    # A definition of log field type conversions. They key is the log field name
    # and the value is the type. `strptime` specifiers are supported for the
    # `timestamp` type.
    #
    # * optional
    # * no default
    # * type: string
    # * enum: "bool", "float", "int", "string", and "timestamp"
    status = "int"
    duration = "float"
    success = "bool"
    timestamp = "timestamp|%F"
    timestamp = "timestamp|%a %b %e %T %Y"
    parent = {child = "int"}

# Accepts and outputs `log` events allowing you to remove one or more log fields.
[transforms.remove_fields]
  # The component type. This is a required field that tells Vector which
  # component to use. The value _must_ be `#{name}`.
  #
  # * required
  # * type: string
  # * must be: "remove_fields"
  type = "remove_fields"

  # A list of upstream source or transform IDs. See configuration for more info.
  #
  # * required
  # * type: [string]
  inputs = ["my-source-id"]

  # The log field names to drop.
  #
  # * required
  # * type: [string]
  fields = ["field1", "field2", "parent.child"]

# Accepts and outputs `metric` events allowing you to remove one or more metric tags.
[transforms.remove_tags]
  # The component type. This is a required field that tells Vector which
  # component to use. The value _must_ be `#{name}`.
  #
  # * required
  # * type: string
  # * must be: "remove_tags"
  type = "remove_tags"

  # A list of upstream source or transform IDs. See configuration for more info.
  #
  # * required
  # * type: [string]
  inputs = ["my-source-id"]

  # The tag names to drop.
  #
  # * required
  # * type: [string]
  tags = ["tag1", "tag2"]

# Accepts and outputs `log` events allowing you to rename one or more log fields.
[transforms.rename_fields]
  #
  # General
  #

  # The component type. This is a required field that tells Vector which
  # component to use. The value _must_ be `#{name}`.
  #
  # * required
  # * type: string
  # * must be: "rename_fields"
  type = "rename_fields"

  # A list of upstream source or transform IDs. See configuration for more info.
  #
  # * required
  # * type: [string]
  inputs = ["my-source-id"]

  #
  # Fields
  #

  [transforms.rename_fields.fields]
    # Old-key/New-key pair reprsenting the key to be moved.
    #
    # * required
    # * type: *
    old_field_name = "new_field_name"
    parent = {old_child_name = "parent.new_child_name"}

# Accepts and outputs `log` events allowing you to sample events with a configurable rate.
[transforms.sampler]
  # The component type. This is a required field that tells Vector which
  # component to use. The value _must_ be `#{name}`.
  #
  # * required
  # * type: string
  # * must be: "sampler"
  type = "sampler"

  # A list of upstream source or transform IDs. See configuration for more info.
  #
  # * required
  # * type: [string]
  inputs = ["my-source-id"]

  # The rate at which events will be forwarded, expressed as 1/N. For example,
  # `rate = 10` means 1 out of every 10 events will be forwarded and the rest
  # will be dropped.
  #
  # * required
  # * type: int
  rate = 10

  # A list of regular expression patterns to exclude events from sampling. If an
  # event's `"message"` key matches _any_ of these patterns it will _not_ be
  # sampled.
  #
  # * optional
  # * no default
  # * type: [string]
  pass_list = ["[error]", "field2"]

# Accepts and outputs `log` events allowing you to split a field's value on a _literal_ separator and zip the tokens into ordered field names.
[transforms.split]
  #
  # General
  #

  # The component type. This is a required field that tells Vector which
  # component to use. The value _must_ be `#{name}`.
  #
  # * required
  # * type: string
  # * must be: "split"
  type = "split"

  # A list of upstream source or transform IDs. See configuration for more info.
  #
  # * required
  # * type: [string]
  inputs = ["my-source-id"]

  # The field names assigned to the resulting tokens, in order.
  #
  # * required
  # * type: [string]
  field_names = ["timestamp", "level", "message", "parent.child"]

  # If `true` the `field` will be dropped after parsing.
  #
  # * optional
  # * default: true
  # * type: bool
  drop_field = true
  drop_field = false

  # The field to apply the split on.
  #
  # * optional
  # * default: "message"
  # * type: string
  field = "message"
  field = "parent.child"

  # The separator to split the field on. If no separator is given, it will split
  # on all whitespace. 'Whitespace' is defined according to the terms of the
  # Unicode Derived Core Property `White_Space`.
  #
  # * optional
  # * default: "[whitespace]"
  # * type: [string]
  separator = ","

  #
  # Types
  #

  [transforms.split.types]
    # A definition of log field type conversions. They key is the log field name
    # and the value is the type. `strptime` specifiers are supported for the
    # `timestamp` type.
    #
    # * optional
    # * no default
    # * type: string
    # * enum: "bool", "float", "int", "string", and "timestamp"
    status = "int"
    duration = "float"
    success = "bool"
    timestamp = "timestamp|%F"
    timestamp = "timestamp|%a %b %e %T %Y"
    parent = {child = "int"}

# Accepts and outputs `log` events allowing you to route events across parallel streams using logical filters.
[transforms.swimlanes]
  #
  # General
  #

  # The component type. This is a required field that tells Vector which
  # component to use. The value _must_ be `#{name}`.
  #
  # * required
  # * type: string
  # * must be: "swimlanes"
  type = "swimlanes"

  # A list of upstream source or transform IDs. See configuration for more info.
  #
  # * required
  # * type: [string]
  inputs = ["my-source-id"]

  #
  # Lanes
  #

  [transforms.swimlanes.lanes]
    [transforms.swimlanes.lanes.`[swimlane-id]`]
      # The type of the condition to execute.
      #
      # * optional
      # * default: "check_fields"
      # * type: string
      # * enum: "check_fields", "is_log", and "is_metric"
      type = "check_fields"
      type = "is_log"
      type = "is_metric"

      # Check whether a fields contents exactly matches the value specified.
      #
      # * optional
      # * no default
      # * type: string
      # * relevant when type = "check_fields"
      "message.eq" = "this is the content to match against"

      # Check whether a field exists or does not exist, depending on the provided
      # valuebeing `true` or `false` respectively.
      #
      # * optional
      # * no default
      # * type: bool
      # * relevant when type = "check_fields"
      "host.exists" = true

      # Check whether a fields contents does not match the value specified.
      #
      # * optional
      # * no default
      # * type: string
      # * relevant when type = "check_fields"
      "method.neq" = "POST"

<<<<<<< HEAD
# Accepts and outputs `metric` events allowing you to limit the cardinality of tags.
[transforms.tag_cardinality_limit]
  # The component type. This is a required field that tells Vector which
  # component to use. The value _must_ be `#{name}`.
  #
  # * required
  # * type: string
  # * must be: "tag_cardinality_limit"
  type = "tag_cardinality_limit"

  # A list of upstream source or transform IDs. See configuration for more info.
  #
  # * required
  # * type: [string]
  inputs = ["my-source-id"]

  # Controls what approach is used internally to keep track of previously seen
  # tags and deterime when a tag on an incoming metric exceeds the limit.
  #
  # * required
  # * type: string
  # * enum: "exact" or "probabilistic"
  mode = "exact"
  mode = "probabilistic"

  # The size of the cache in bytes to use to detect duplicate tags. The bigger
  # the cache the less likely it is to have a 'false positive' or a case where we
  # allow a new value for tag even after we have reached the configured limits.
  #
  # * optional
  # * default: 5120000
  # * type: int
  # * unit: bytes
  # * relevant when mode = "probabilistic"
  cache_size_per_tag = 5120000

  # Controls what should happen when a metric comes in with a tag that would
  # exceed the configured limit on cardinality.
  #
  # * optional
  # * default: "drop_tag"
  # * type: string
  # * enum: "drop_tag" or "drop_event"
  limit_exceeded_action = "drop_tag"
  limit_exceeded_action = "drop_event"

  # How many distinct values to accept for any given key.
  #
  # * optional
  # * default: 500
  # * type: int
  value_limit = 500
=======
      # Checks whether a string field contains a string argument.
      #
      # * optional
      # * no default
      # * type: string
      # * relevant when type = "check_fields"
      "message.contains" = "foo"

      # Checks whether a string field has a string argument prefix.
      #
      # * optional
      # * no default
      # * type: string
      # * relevant when type = "check_fields"
      "environment.prefix" = "staging-"
>>>>>>> 3b56152a

# Accepts and outputs `log` events allowing you to tokenize a field's value by splitting on white space, ignoring special wrapping characters, and zip the tokens into ordered field names.
[transforms.tokenizer]
  #
  # General
  #

  # The component type. This is a required field that tells Vector which
  # component to use. The value _must_ be `#{name}`.
  #
  # * required
  # * type: string
  # * must be: "tokenizer"
  type = "tokenizer"

  # A list of upstream source or transform IDs. See configuration for more info.
  #
  # * required
  # * type: [string]
  inputs = ["my-source-id"]

  # The log field names assigned to the resulting tokens, in order.
  #
  # * required
  # * type: [string]
  field_names = ["timestamp", "level", "message", "parent.child"]

  # If `true` the `field` will be dropped after parsing.
  #
  # * optional
  # * default: true
  # * type: bool
  drop_field = true
  drop_field = false

  # The log field to tokenize.
  #
  # * optional
  # * default: "message"
  # * type: string
  field = "message"
  field = "parent.child"

  #
  # Types
  #

  [transforms.tokenizer.types]
    # A definition of log field type conversions. They key is the log field name
    # and the value is the type. `strptime` specifiers are supported for the
    # `timestamp` type.
    #
    # * optional
    # * no default
    # * type: string
    # * enum: "bool", "float", "int", "string", and "timestamp"
    status = "int"
    duration = "float"
    success = "bool"
    timestamp = "timestamp|%F"
    timestamp = "timestamp|%a %b %e %T %Y"
    parent = {child = "int"}


# ------------------------------------------------------------------------------
# Sinks
# ------------------------------------------------------------------------------
# Sinks batch or stream data out of Vector.

# Batches `log` events to Amazon Web Service's CloudWatch Logs service via the `PutLogEvents` API endpoint.
[sinks.aws_cloudwatch_logs]
  #
  # General
  #

  # The component type. This is a required field that tells Vector which
  # component to use. The value _must_ be `#{name}`.
  #
  # * required
  # * type: string
  # * must be: "aws_cloudwatch_logs"
  type = "aws_cloudwatch_logs"

  # A list of upstream source or transform IDs. See configuration for more info.
  #
  # * required
  # * type: [string]
  inputs = ["my-source-id"]

  # Custom endpoint for use with AWS-compatible services. Providing a value for
  # this option will make `region` moot.
  #
  # * required
  # * type: string
  # * required when region = ""
  endpoint = "127.0.0.0:5000/path/to/service"

  # The group name of the target CloudWatch Logs stream.
  #
  # * required
  # * type: string
  group_name = "{{ file }}"
  group_name = "ec2/{{ instance_id }}"
  group_name = "group-name"

  # The AWS region of the target service. If `endpoint` is provided it will
  # override this value since the endpoint includes the region.
  #
  # * required
  # * type: string
  # * required when endpoint = ""
  region = "us-east-1"

  # The stream name of the target CloudWatch Logs stream.
  #
  # * required
  # * type: string
  stream_name = "{{ instance_id }}"
  stream_name = "%Y-%m-%d"
  stream_name = "stream-name"

  # The ARN of an IAM role to assume at startup.
  #
  # * optional
  # * no default
  # * type: string
  assume_role = "arn:aws:iam::123456789098:role/my_role"

  # Dynamically create a log group if it does not already exist. This will ignore
  # `create_missing_stream` directly after creating the group and will create the
  # first stream.
  #
  # * optional
  # * default: true
  # * type: bool
  create_missing_group = true
  create_missing_group = false

  # Dynamically create a log stream if it does not already exist.
  #
  # * optional
  # * default: true
  # * type: bool
  create_missing_stream = true
  create_missing_stream = false

  # Enables/disables the sink healthcheck upon start.
  #
  # * optional
  # * default: true
  # * type: bool
  healthcheck = true
  healthcheck = false

  #
  # Batch
  #

  [sinks.aws_cloudwatch_logs.batch]
    # The maximum size of a batch, in bytes, before it is flushed.
    #
    # * optional
    # * default: 1049000
    # * type: int
    # * unit: bytes
    max_size = 1049000

    # The maximum age of a batch before it is flushed.
    #
    # * optional
    # * default: 1
    # * type: int
    # * unit: seconds
    timeout_secs = 1

  #
  # Buffer
  #

  [sinks.aws_cloudwatch_logs.buffer]
    # The maximum size of the buffer on the disk.
    #
    # * required
    # * type: int
    # * unit: bytes
    # * required when type = "disk"
    max_size = 104900000

    # The buffer's type and storage mechanism.
    #
    # * optional
    # * default: "memory"
    # * type: string
    # * enum: "memory" or "disk"
    type = "memory"
    type = "disk"

    # The maximum number of events allowed in the buffer.
    #
    # * optional
    # * default: 500
    # * type: int
    # * unit: events
    # * relevant when type = "memory"
    max_events = 500

    # The behavior when the buffer becomes full.
    #
    # * optional
    # * default: "block"
    # * type: string
    # * enum: "block" or "drop_newest"
    when_full = "block"
    when_full = "drop_newest"

  #
  # Encoding
  #

  [sinks.aws_cloudwatch_logs.encoding]
    # The encoding codec used to serialize the events before outputting.
    #
    # * required
    # * type: string
    # * enum: "json" or "text"
    codec = "json"
    codec = "text"

    # Prevent the sink from encoding the specified labels.
    #
    # * optional
    # * no default
    # * type: [string]
    except_fields = ["timestamp", "message", "host"]

    # Limit the sink to only encoding the specified labels.
    #
    # * optional
    # * no default
    # * type: [string]
    only_fields = ["timestamp", "message", "host"]

    # How to format event timestamps.
    #
    # * optional
    # * default: "rfc3339"
    # * type: string
    # * enum: "rfc3339" or "unix"
    timestamp_format = "rfc3339"
    timestamp_format = "unix"

  #
  # Request
  #

  [sinks.aws_cloudwatch_logs.request]
    # The maximum number of in-flight requests allowed at any given time.
    #
    # * optional
    # * default: 5
    # * type: int
    # * unit: requests
    in_flight_limit = 5

    # The time window, in seconds, used for the `rate_limit_num` option.
    #
    # * optional
    # * default: 1
    # * type: int
    # * unit: seconds
    rate_limit_duration_secs = 1

    # The maximum number of requests allowed within the `rate_limit_duration_secs`
    # time window.
    #
    # * optional
    # * default: 5
    # * type: int
    rate_limit_num = 5

    # The maximum number of retries to make for failed requests.
    #
    # * optional
    # * default: -1
    # * type: int
    retry_attempts = -1

    # The amount of time to wait before attempting the first retry for a failed
    # request. Once, the first retry has failed the fibonacci sequence will be used
    # to select future backoffs.
    #
    # * optional
    # * default: 1
    # * type: int
    # * unit: seconds
    retry_initial_backoff_secs = 1

    # The maximum amount of time, in seconds, to wait between retries.
    #
    # * optional
    # * default: 10
    # * type: int
    # * unit: seconds
    retry_max_duration_secs = 10

    # The maximum time a request can take before being aborted. It is highly
    # recommended that you do not lower value below the service's internal timeout,
    # as this could create orphaned requests, pile on retries, and result in
    # duplicate data downstream.
    #
    # * optional
    # * default: 30
    # * type: int
    # * unit: seconds
    timeout_secs = 30

# Streams `metric` events to Amazon Web Service's CloudWatch Metrics service via the `PutMetricData` API endpoint.
[sinks.aws_cloudwatch_metrics]
  #
  # General
  #

  # The component type. This is a required field that tells Vector which
  # component to use. The value _must_ be `#{name}`.
  #
  # * required
  # * type: string
  # * must be: "aws_cloudwatch_metrics"
  type = "aws_cloudwatch_metrics"

  # A list of upstream source or transform IDs. See configuration for more info.
  #
  # * required
  # * type: [string]
  inputs = ["my-source-id"]

  # Custom endpoint for use with AWS-compatible services. Providing a value for
  # this option will make `region` moot.
  #
  # * required
  # * type: string
  # * required when region = ""
  endpoint = "127.0.0.0:5000/path/to/service"

  # A namespace that will isolate different metrics from each other.
  #
  # * required
  # * type: string
  namespace = "service"

  # The AWS region of the target service. If `endpoint` is provided it will
  # override this value since the endpoint includes the region.
  #
  # * required
  # * type: string
  # * required when endpoint = ""
  region = "us-east-1"

  # The ARN of an IAM role to assume at startup.
  #
  # * optional
  # * no default
  # * type: string
  assume_role = "arn:aws:iam::123456789098:role/my_role"

  # Enables/disables the sink healthcheck upon start.
  #
  # * optional
  # * default: true
  # * type: bool
  healthcheck = true
  healthcheck = false

  #
  # Batch
  #

  [sinks.aws_cloudwatch_metrics.batch]
    # The maximum size of a batch, in events, before it is flushed.
    #
    # * optional
    # * default: 20
    # * type: int
    # * unit: events
    max_events = 20

    # The maximum age of a batch before it is flushed.
    #
    # * optional
    # * default: 1
    # * type: int
    # * unit: seconds
    timeout_secs = 1

# Batches `log` events to Amazon Web Service's Kinesis Data Firehose via the `PutRecordBatch` API endpoint.
[sinks.aws_kinesis_firehose]
  #
  # General
  #

  # The component type. This is a required field that tells Vector which
  # component to use. The value _must_ be `#{name}`.
  #
  # * required
  # * type: string
  # * must be: "aws_kinesis_firehose"
  type = "aws_kinesis_firehose"

  # A list of upstream source or transform IDs. See configuration for more info.
  #
  # * required
  # * type: [string]
  inputs = ["my-source-id"]

  # Custom endpoint for use with AWS-compatible services. Providing a value for
  # this option will make `region` moot.
  #
  # * required
  # * type: string
  # * required when region = ""
  endpoint = "127.0.0.0:5000/path/to/service"

  # The AWS region of the target service. If `endpoint` is provided it will
  # override this value since the endpoint includes the region.
  #
  # * required
  # * type: string
  # * required when endpoint = ""
  region = "us-east-1"

  # The stream name of the target Kinesis Firehose delivery stream.
  #
  # * required
  # * type: string
  stream_name = "my-stream"

  # The ARN of an IAM role to assume at startup.
  #
  # * optional
  # * no default
  # * type: string
  assume_role = "arn:aws:iam::123456789098:role/my_role"

  # Enables/disables the sink healthcheck upon start.
  #
  # * optional
  # * default: true
  # * type: bool
  healthcheck = true
  healthcheck = false

  #
  # Batch
  #

  [sinks.aws_kinesis_firehose.batch]
    # The maximum size of a batch, in events, before it is flushed.
    #
    # * optional
    # * default: 500
    # * type: int
    # * unit: events
    max_events = 500

    # The maximum age of a batch before it is flushed.
    #
    # * optional
    # * default: 1
    # * type: int
    # * unit: seconds
    timeout_secs = 1

  #
  # Buffer
  #

  [sinks.aws_kinesis_firehose.buffer]
    # The maximum size of the buffer on the disk.
    #
    # * required
    # * type: int
    # * unit: bytes
    # * required when type = "disk"
    max_size = 104900000

    # The buffer's type and storage mechanism.
    #
    # * optional
    # * default: "memory"
    # * type: string
    # * enum: "memory" or "disk"
    type = "memory"
    type = "disk"

    # The maximum number of events allowed in the buffer.
    #
    # * optional
    # * default: 500
    # * type: int
    # * unit: events
    # * relevant when type = "memory"
    max_events = 500

    # The behavior when the buffer becomes full.
    #
    # * optional
    # * default: "block"
    # * type: string
    # * enum: "block" or "drop_newest"
    when_full = "block"
    when_full = "drop_newest"

  #
  # Encoding
  #

  [sinks.aws_kinesis_firehose.encoding]
    # The encoding codec used to serialize the events before outputting.
    #
    # * required
    # * type: string
    # * enum: "json" or "text"
    codec = "json"
    codec = "text"

    # Prevent the sink from encoding the specified labels.
    #
    # * optional
    # * no default
    # * type: [string]
    except_fields = ["timestamp", "message", "host"]

    # Limit the sink to only encoding the specified labels.
    #
    # * optional
    # * no default
    # * type: [string]
    only_fields = ["timestamp", "message", "host"]

    # How to format event timestamps.
    #
    # * optional
    # * default: "rfc3339"
    # * type: string
    # * enum: "rfc3339" or "unix"
    timestamp_format = "rfc3339"
    timestamp_format = "unix"

  #
  # Request
  #

  [sinks.aws_kinesis_firehose.request]
    # The maximum number of in-flight requests allowed at any given time.
    #
    # * optional
    # * default: 5
    # * type: int
    # * unit: requests
    in_flight_limit = 5

    # The time window, in seconds, used for the `rate_limit_num` option.
    #
    # * optional
    # * default: 1
    # * type: int
    # * unit: seconds
    rate_limit_duration_secs = 1

    # The maximum number of requests allowed within the `rate_limit_duration_secs`
    # time window.
    #
    # * optional
    # * default: 5
    # * type: int
    rate_limit_num = 5

    # The maximum number of retries to make for failed requests.
    #
    # * optional
    # * default: -1
    # * type: int
    retry_attempts = -1

    # The amount of time to wait before attempting the first retry for a failed
    # request. Once, the first retry has failed the fibonacci sequence will be used
    # to select future backoffs.
    #
    # * optional
    # * default: 1
    # * type: int
    # * unit: seconds
    retry_initial_backoff_secs = 1

    # The maximum amount of time, in seconds, to wait between retries.
    #
    # * optional
    # * default: 10
    # * type: int
    # * unit: seconds
    retry_max_duration_secs = 10

    # The maximum time a request can take before being aborted. It is highly
    # recommended that you do not lower value below the service's internal timeout,
    # as this could create orphaned requests, pile on retries, and result in
    # duplicate data downstream.
    #
    # * optional
    # * default: 30
    # * type: int
    # * unit: seconds
    timeout_secs = 30

# Batches `log` events to Amazon Web Service's Kinesis Data Stream service via the `PutRecords` API endpoint.
[sinks.aws_kinesis_streams]
  #
  # General
  #

  # The component type. This is a required field that tells Vector which
  # component to use. The value _must_ be `#{name}`.
  #
  # * required
  # * type: string
  # * must be: "aws_kinesis_streams"
  type = "aws_kinesis_streams"

  # A list of upstream source or transform IDs. See configuration for more info.
  #
  # * required
  # * type: [string]
  inputs = ["my-source-id"]

  # Custom endpoint for use with AWS-compatible services. Providing a value for
  # this option will make `region` moot.
  #
  # * required
  # * type: string
  # * required when region = ""
  endpoint = "127.0.0.0:5000/path/to/service"

  # The AWS region of the target service. If `endpoint` is provided it will
  # override this value since the endpoint includes the region.
  #
  # * required
  # * type: string
  # * required when endpoint = ""
  region = "us-east-1"

  # The stream name of the target Kinesis Logs stream.
  #
  # * required
  # * type: string
  stream_name = "my-stream"

  # The ARN of an IAM role to assume at startup.
  #
  # * optional
  # * no default
  # * type: string
  assume_role = "arn:aws:iam::123456789098:role/my_role"

  # The log field used as the Kinesis record's partition key value.
  #
  # * optional
  # * no default
  # * type: string
  partition_key_field = "user_id"

  #
  # Batch
  #

  [sinks.aws_kinesis_streams.batch]
    # The maximum size of a batch, in events, before it is flushed.
    #
    # * optional
    # * default: 500
    # * type: int
    # * unit: events
    max_events = 500

    # The maximum age of a batch before it is flushed.
    #
    # * optional
    # * default: 1
    # * type: int
    # * unit: seconds
    timeout_secs = 1

  #
  # Buffer
  #

  [sinks.aws_kinesis_streams.buffer]
    # The maximum size of the buffer on the disk.
    #
    # * required
    # * type: int
    # * unit: bytes
    # * required when type = "disk"
    max_size = 104900000

    # The buffer's type and storage mechanism.
    #
    # * optional
    # * default: "memory"
    # * type: string
    # * enum: "memory" or "disk"
    type = "memory"
    type = "disk"

    # The maximum number of events allowed in the buffer.
    #
    # * optional
    # * default: 500
    # * type: int
    # * unit: events
    # * relevant when type = "memory"
    max_events = 500

    # The behavior when the buffer becomes full.
    #
    # * optional
    # * default: "block"
    # * type: string
    # * enum: "block" or "drop_newest"
    when_full = "block"
    when_full = "drop_newest"

  #
  # Encoding
  #

  [sinks.aws_kinesis_streams.encoding]
    # The encoding codec used to serialize the events before outputting.
    #
    # * required
    # * type: string
    # * enum: "json" or "text"
    codec = "json"
    codec = "text"

    # Prevent the sink from encoding the specified labels.
    #
    # * optional
    # * no default
    # * type: [string]
    except_fields = ["timestamp", "message", "host"]

    # Limit the sink to only encoding the specified labels.
    #
    # * optional
    # * no default
    # * type: [string]
    only_fields = ["timestamp", "message", "host"]

    # How to format event timestamps.
    #
    # * optional
    # * default: "rfc3339"
    # * type: string
    # * enum: "rfc3339" or "unix"
    timestamp_format = "rfc3339"
    timestamp_format = "unix"

  #
  # Request
  #

  [sinks.aws_kinesis_streams.request]
    # The maximum number of in-flight requests allowed at any given time.
    #
    # * optional
    # * default: 5
    # * type: int
    # * unit: requests
    in_flight_limit = 5

    # The time window, in seconds, used for the `rate_limit_num` option.
    #
    # * optional
    # * default: 1
    # * type: int
    # * unit: seconds
    rate_limit_duration_secs = 1

    # The maximum number of requests allowed within the `rate_limit_duration_secs`
    # time window.
    #
    # * optional
    # * default: 5
    # * type: int
    rate_limit_num = 5

    # The maximum number of retries to make for failed requests.
    #
    # * optional
    # * default: -1
    # * type: int
    retry_attempts = -1

    # The amount of time to wait before attempting the first retry for a failed
    # request. Once, the first retry has failed the fibonacci sequence will be used
    # to select future backoffs.
    #
    # * optional
    # * default: 1
    # * type: int
    # * unit: seconds
    retry_initial_backoff_secs = 1

    # The maximum amount of time, in seconds, to wait between retries.
    #
    # * optional
    # * default: 10
    # * type: int
    # * unit: seconds
    retry_max_duration_secs = 10

    # The maximum time a request can take before being aborted. It is highly
    # recommended that you do not lower value below the service's internal timeout,
    # as this could create orphaned requests, pile on retries, and result in
    # duplicate data downstream.
    #
    # * optional
    # * default: 30
    # * type: int
    # * unit: seconds
    timeout_secs = 30

# Batches `log` events to Amazon Web Service's S3 service via the `PutObject` API endpoint.
[sinks.aws_s3]
  #
  # General
  #

  # The component type. This is a required field that tells Vector which
  # component to use. The value _must_ be `#{name}`.
  #
  # * required
  # * type: string
  # * must be: "aws_s3"
  type = "aws_s3"

  # A list of upstream source or transform IDs. See configuration for more info.
  #
  # * required
  # * type: [string]
  inputs = ["my-source-id"]

  # The S3 bucket name. Do not include a leading `s3://` or a trailing `/`.
  #
  # * required
  # * type: string
  bucket = "my-bucket"

  # The compression mechanism to use.
  #
  # * required
  # * type: string
  # * enum: "gzip" or "none"
  compression = "gzip"
  compression = "none"

  # Custom endpoint for use with AWS-compatible services. Providing a value for
  # this option will make `region` moot.
  #
  # * required
  # * type: string
  # * required when region = ""
  endpoint = "127.0.0.0:5000/path/to/service"

  # The AWS region of the target service. If `endpoint` is provided it will
  # override this value since the endpoint includes the region.
  #
  # * required
  # * type: string
  # * required when endpoint = ""
  region = "us-east-1"

  # The ARN of an IAM role to assume at startup.
  #
  # * optional
  # * no default
  # * type: string
  assume_role = "arn:aws:iam::123456789098:role/my_role"

  # Enables/disables the sink healthcheck upon start.
  #
  # * optional
  # * default: true
  # * type: bool
  healthcheck = true
  healthcheck = false

  #
  # ACL
  #

  # Canned ACL to apply to the created objects. For more information, see Canned
  # ACL.
  #
  # * optional
  # * no default
  # * type: string
  # * enum: "private", "public-read", "public-read-write", "aws-exec-read", "authenticated-read", and "log-delivery-write"
  acl = "private"
  acl = "public-read"
  acl = "public-read-write"
  acl = "aws-exec-read"
  acl = "authenticated-read"
  acl = "log-delivery-write"

  # Gives the named grantee READ, READ_ACP, and WRITE_ACP permissions on the
  # created objects.
  #
  # * optional
  # * no default
  # * type: string
  grant_full_control = "79a59df900b949e55d96a1e698fbacedfd6e09d98eacf8f8d5218e7cd47ef2be"
  grant_full_control = "person@email.com"
  grant_full_control = "http://acs.amazonaws.com/groups/global/AllUsers"

  # Allows the named grantee to read the created objects and their metadata.
  #
  # * optional
  # * no default
  # * type: string
  grant_read = "79a59df900b949e55d96a1e698fbacedfd6e09d98eacf8f8d5218e7cd47ef2be"
  grant_read = "person@email.com"
  grant_read = "http://acs.amazonaws.com/groups/global/AllUsers"

  # Allows the named grantee to read the created objects' ACL.
  #
  # * optional
  # * no default
  # * type: string
  grant_read_acp = "79a59df900b949e55d96a1e698fbacedfd6e09d98eacf8f8d5218e7cd47ef2be"
  grant_read_acp = "person@email.com"
  grant_read_acp = "http://acs.amazonaws.com/groups/global/AllUsers"

  # Allows the named grantee to write the created objects' ACL.
  #
  # * optional
  # * no default
  # * type: string
  grant_write_acp = "79a59df900b949e55d96a1e698fbacedfd6e09d98eacf8f8d5218e7cd47ef2be"
  grant_write_acp = "person@email.com"
  grant_write_acp = "http://acs.amazonaws.com/groups/global/AllUsers"

  #
  # Encryption
  #

  # The server-side encryption algorithm used when storing these objects.
  #
  # * optional
  # * no default
  # * type: string
  # * enum: "AES256" or "aws:kms"
  server_side_encryption = "AES256"
  server_side_encryption = "aws:kms"

  # If `server_side_encryption` has the value `"aws.kms"`, this specifies the ID
  # of the AWS Key Management Service (AWS KMS) symmetrical customer managed
  # customer master key (CMK) that will used for the created objects. If not
  # specified, Amazon S3 uses the AWS managed CMK in AWS to protect the data.
  #
  # * optional
  # * no default
  # * type: string
  # * relevant when server_side_encryption = "aws:kms"
  ssekms_key_id = "abcd1234"

  #
  # Naming
  #

  # Whether or not to append a UUID v4 token to the end of the file. This ensures
  # there are no name collisions high volume use cases.
  #
  # * optional
  # * default: true
  # * type: bool
  filename_append_uuid = true
  filename_append_uuid = false

  # The filename extension to use in the object name.
  #
  # * optional
  # * default: "log"
  # * type: string
  filename_extension = "log"

  # The format of the resulting object file name. `strftime` specifiers are
  # supported.
  #
  # * optional
  # * default: "%s"
  # * type: string
  filename_time_format = "%s"

  # A prefix to apply to all object key names. This should be used to partition
  # your objects, and it's important to end this value with a `/` if you want
  # this to be the root S3 "folder".
  #
  # * optional
  # * default: "date=%F/"
  # * type: string
  key_prefix = "date=%F/"
  key_prefix = "date=%F/hour=%H/"
  key_prefix = "year=%Y/month=%m/day=%d/"
  key_prefix = "application_id={{ application_id }}/date=%F/"

  #
  # Storage
  #

  # The storage class for the created objects. See the S3 Storage Classes for
  # more details.
  #
  # * optional
  # * no default
  # * type: string
  # * enum: "STANDARD", "REDUCED_REDUNDANCY", "INTELLIGENT_TIERING", "STANDARD_IA", "ONEZONE_IA", "GLACIER", and "DEEP_ARCHIVE"
  storage_class = "STANDARD"
  storage_class = "REDUCED_REDUNDANCY"
  storage_class = "INTELLIGENT_TIERING"
  storage_class = "STANDARD_IA"
  storage_class = "ONEZONE_IA"
  storage_class = "GLACIER"
  storage_class = "DEEP_ARCHIVE"

  #
  # Batch
  #

  [sinks.aws_s3.batch]
    # The maximum size of a batch, in bytes, before it is flushed.
    #
    # * optional
    # * default: 10490000
    # * type: int
    # * unit: bytes
    max_size = 10490000

    # The maximum age of a batch before it is flushed.
    #
    # * optional
    # * default: 300
    # * type: int
    # * unit: seconds
    timeout_secs = 300

  #
  # Buffer
  #

  [sinks.aws_s3.buffer]
    # The maximum size of the buffer on the disk.
    #
    # * required
    # * type: int
    # * unit: bytes
    # * required when type = "disk"
    max_size = 104900000

    # The buffer's type and storage mechanism.
    #
    # * optional
    # * default: "memory"
    # * type: string
    # * enum: "memory" or "disk"
    type = "memory"
    type = "disk"

    # The maximum number of events allowed in the buffer.
    #
    # * optional
    # * default: 500
    # * type: int
    # * unit: events
    # * relevant when type = "memory"
    max_events = 500

    # The behavior when the buffer becomes full.
    #
    # * optional
    # * default: "block"
    # * type: string
    # * enum: "block" or "drop_newest"
    when_full = "block"
    when_full = "drop_newest"

  #
  # Encoding
  #

  [sinks.aws_s3.encoding]
    # The encoding codec used to serialize the events before outputting.
    #
    # * required
    # * type: string
    # * enum: "ndjson" or "text"
    codec = "ndjson"
    codec = "text"

    # Prevent the sink from encoding the specified labels.
    #
    # * optional
    # * no default
    # * type: [string]
    except_fields = ["timestamp", "message", "host"]

    # Limit the sink to only encoding the specified labels.
    #
    # * optional
    # * no default
    # * type: [string]
    only_fields = ["timestamp", "message", "host"]

    # How to format event timestamps.
    #
    # * optional
    # * default: "rfc3339"
    # * type: string
    # * enum: "rfc3339" or "unix"
    timestamp_format = "rfc3339"
    timestamp_format = "unix"

  #
  # Metadata
  #

  [sinks.aws_s3.tags]
    # A custom tag to be added to the created objects.
    #
    # * optional
    # * no default
    # * type: string
    Tag1 = "Value1"

  #
  # Request
  #

  [sinks.aws_s3.request]
    # The maximum number of in-flight requests allowed at any given time.
    #
    # * optional
    # * default: 5
    # * type: int
    # * unit: requests
    in_flight_limit = 5

    # The time window, in seconds, used for the `rate_limit_num` option.
    #
    # * optional
    # * default: 1
    # * type: int
    # * unit: seconds
    rate_limit_duration_secs = 1

    # The maximum number of requests allowed within the `rate_limit_duration_secs`
    # time window.
    #
    # * optional
    # * default: 5
    # * type: int
    rate_limit_num = 5

    # The maximum number of retries to make for failed requests.
    #
    # * optional
    # * default: -1
    # * type: int
    retry_attempts = -1

    # The amount of time to wait before attempting the first retry for a failed
    # request. Once, the first retry has failed the fibonacci sequence will be used
    # to select future backoffs.
    #
    # * optional
    # * default: 1
    # * type: int
    # * unit: seconds
    retry_initial_backoff_secs = 1

    # The maximum amount of time, in seconds, to wait between retries.
    #
    # * optional
    # * default: 10
    # * type: int
    # * unit: seconds
    retry_max_duration_secs = 10

    # The maximum time a request can take before being aborted. It is highly
    # recommended that you do not lower value below the service's internal timeout,
    # as this could create orphaned requests, pile on retries, and result in
    # duplicate data downstream.
    #
    # * optional
    # * default: 30
    # * type: int
    # * unit: seconds
    timeout_secs = 30

# Streams `log` and `metric` events to a blackhole that simply discards data, designed for testing and benchmarking purposes.
[sinks.blackhole]
  # The component type. This is a required field that tells Vector which
  # component to use. The value _must_ be `#{name}`.
  #
  # * required
  # * type: string
  # * must be: "blackhole"
  type = "blackhole"

  # A list of upstream source or transform IDs. See configuration for more info.
  #
  # * required
  # * type: [string]
  inputs = ["my-source-id"]

  # The number of events that must be received in order to print a summary of
  # activity.
  #
  # * required
  # * type: int
  print_amount = 1000

# Batches `log` events to Clickhouse via the `HTTP` Interface.
[sinks.clickhouse]
  #
  # General
  #

  # The component type. This is a required field that tells Vector which
  # component to use. The value _must_ be `#{name}`.
  #
  # * required
  # * type: string
  # * must be: "clickhouse"
  type = "clickhouse"

  # A list of upstream source or transform IDs. See configuration for more info.
  #
  # * required
  # * type: [string]
  inputs = ["my-source-id"]

  # The host url of the Clickhouse server.
  #
  # * required
  # * type: string
  host = "http://localhost:8123"

  # The table that data will be inserted into.
  #
  # * required
  # * type: string
  table = "mytable"

  # The database that contains the stable that data will be inserted into.
  #
  # * optional
  # * no default
  # * type: string
  database = "mydatabase"

  # Enables/disables the sink healthcheck upon start.
  #
  # * optional
  # * default: true
  # * type: bool
  healthcheck = true
  healthcheck = false

  #
  # requests
  #

  # The compression strategy used to compress the encoded event data before
  # outputting.
  #
  # * optional
  # * default: "none"
  # * type: string
  # * enum: "none" or "gzip"
  compression = "none"
  compression = "gzip"

  #
  # Auth
  #

  [sinks.clickhouse.auth]
    # The authentication strategy to use.
    #
    # * required
    # * type: string
    # * must be: "basic"
    strategy = "basic"

    # The basic authentication password.
    #
    # * required
    # * type: string
    # * required when strategy = "basic"
    password = "${PASSWORD_ENV_VAR}"
    password = "password"

    # The basic authentication user name.
    #
    # * required
    # * type: string
    # * required when strategy = "basic"
    user = "${USERNAME_ENV_VAR}"
    user = "username"

  #
  # Batch
  #

  [sinks.clickhouse.batch]
    # The maximum size of a batch, in bytes, before it is flushed.
    #
    # * optional
    # * default: 1049000
    # * type: int
    # * unit: bytes
    max_size = 1049000

    # The maximum age of a batch before it is flushed.
    #
    # * optional
    # * default: 1
    # * type: int
    # * unit: seconds
    timeout_secs = 1

  #
  # Buffer
  #

  [sinks.clickhouse.buffer]
    # The maximum size of the buffer on the disk.
    #
    # * required
    # * type: int
    # * unit: bytes
    # * required when type = "disk"
    max_size = 104900000

    # The buffer's type and storage mechanism.
    #
    # * optional
    # * default: "memory"
    # * type: string
    # * enum: "memory" or "disk"
    type = "memory"
    type = "disk"

    # The maximum number of events allowed in the buffer.
    #
    # * optional
    # * default: 500
    # * type: int
    # * unit: events
    # * relevant when type = "memory"
    max_events = 500

    # The behavior when the buffer becomes full.
    #
    # * optional
    # * default: "block"
    # * type: string
    # * enum: "block" or "drop_newest"
    when_full = "block"
    when_full = "drop_newest"

  #
  # Encoding
  #

  [sinks.clickhouse.encoding]
    # Prevent the sink from encoding the specified labels.
    #
    # * optional
    # * no default
    # * type: [string]
    except_fields = ["timestamp", "message", "host"]

    # Limit the sink to only encoding the specified labels.
    #
    # * optional
    # * no default
    # * type: [string]
    only_fields = ["timestamp", "message", "host"]

    # How to format event timestamps.
    #
    # * optional
    # * default: "rfc3339"
    # * type: string
    # * enum: "rfc3339" or "unix"
    timestamp_format = "rfc3339"
    timestamp_format = "unix"

  #
  # Request
  #

  [sinks.clickhouse.request]
    # The maximum number of in-flight requests allowed at any given time.
    #
    # * optional
    # * default: 5
    # * type: int
    # * unit: requests
    in_flight_limit = 5

    # The time window, in seconds, used for the `rate_limit_num` option.
    #
    # * optional
    # * default: 1
    # * type: int
    # * unit: seconds
    rate_limit_duration_secs = 1

    # The maximum number of requests allowed within the `rate_limit_duration_secs`
    # time window.
    #
    # * optional
    # * default: 5
    # * type: int
    rate_limit_num = 5

    # The maximum number of retries to make for failed requests.
    #
    # * optional
    # * default: -1
    # * type: int
    retry_attempts = -1

    # The amount of time to wait before attempting the first retry for a failed
    # request. Once, the first retry has failed the fibonacci sequence will be used
    # to select future backoffs.
    #
    # * optional
    # * default: 1
    # * type: int
    # * unit: seconds
    retry_initial_backoff_secs = 1

    # The maximum amount of time, in seconds, to wait between retries.
    #
    # * optional
    # * default: 10
    # * type: int
    # * unit: seconds
    retry_max_duration_secs = 10

    # The maximum time a request can take before being aborted. It is highly
    # recommended that you do not lower value below the service's internal timeout,
    # as this could create orphaned requests, pile on retries, and result in
    # duplicate data downstream.
    #
    # * optional
    # * default: 30
    # * type: int
    # * unit: seconds
    timeout_secs = 30

  #
  # TLS
  #

  [sinks.clickhouse.tls]
    # Absolute path to an additional CA certificate file, in DER or PEM format
    # (X.509).
    #
    # * optional
    # * no default
    # * type: string
    ca_path = "/path/to/certificate_authority.crt"

    # Absolute path to a certificate file used to identify this connection, in DER
    # or PEM format (X.509) or PKCS#12. If this is set and is not a PKCS#12
    # archive, `key_path` must also be set.
    #
    # * optional
    # * no default
    # * type: string
    crt_path = "/path/to/host_certificate.crt"

    # Pass phrase used to unlock the encrypted key file. This has no effect unless
    # `key_path` is set.
    #
    # * optional
    # * no default
    # * type: string
    key_pass = "${KEY_PASS_ENV_VAR}"
    key_pass = "PassWord1"

    # Absolute path to a certificate key file used to identify this connection, in
    # DER or PEM format (PKCS#8). If this is set, `crt_path` must also be set.
    #
    # * optional
    # * no default
    # * type: string
    key_path = "/path/to/host_certificate.key"

    # If `true` (the default), Vector will validate the TLS certificate of the
    # remote host. Do NOT set this to `false` unless you understand the risks of
    # not verifying the remote certificate.
    #
    # * optional
    # * default: true
    # * type: bool
    verify_certificate = true
    verify_certificate = false

# Streams `log` and `metric` events to standard output streams, such as `STDOUT` and `STDERR`.
[sinks.console]
  #
  # General
  #

  # The component type. This is a required field that tells Vector which
  # component to use. The value _must_ be `#{name}`.
  #
  # * required
  # * type: string
  # * must be: "console"
  type = "console"

  # A list of upstream source or transform IDs. See configuration for more info.
  #
  # * required
  # * type: [string]
  inputs = ["my-source-id"]

  # The standard stream to write to.
  #
  # * optional
  # * default: "stdout"
  # * type: string
  # * enum: "stdout" or "stderr"
  target = "stdout"
  target = "stderr"

  #
  # Encoding
  #

  [sinks.console.encoding]
    # The encoding codec used to serialize the events before outputting.
    #
    # * required
    # * type: string
    # * enum: "json" or "text"
    codec = "json"
    codec = "text"

    # Prevent the sink from encoding the specified labels.
    #
    # * optional
    # * no default
    # * type: [string]
    except_fields = ["timestamp", "message", "host"]

    # Limit the sink to only encoding the specified labels.
    #
    # * optional
    # * no default
    # * type: [string]
    only_fields = ["timestamp", "message", "host"]

    # How to format event timestamps.
    #
    # * optional
    # * default: "rfc3339"
    # * type: string
    # * enum: "rfc3339" or "unix"
    timestamp_format = "rfc3339"
    timestamp_format = "unix"

# Batches `metric` events to Datadog's metrics service using HTTP API.
[sinks.datadog_metrics]
  #
  # General
  #

  # The component type. This is a required field that tells Vector which
  # component to use. The value _must_ be `#{name}`.
  #
  # * required
  # * type: string
  # * must be: "datadog_metrics"
  type = "datadog_metrics"

  # A list of upstream source or transform IDs. See configuration for more info.
  #
  # * required
  # * type: [string]
  inputs = ["my-source-id"]

  # Datadog API key
  #
  # * required
  # * type: string
  api_key = "${DATADOG_API_KEY_ENV_VAR}"
  api_key = "ef8d5de700e7989468166c40fc8a0ccd"

  # A prefix that will be added to all metric names.
  #
  # * required
  # * type: string
  namespace = "service"

  # Enables/disables the sink healthcheck upon start.
  #
  # * optional
  # * default: true
  # * type: bool
  healthcheck = true
  healthcheck = false

  # Datadog endpoint to send metrics to.
  #
  # * optional
  # * default: "https://api.datadoghq.com"
  # * type: string
  host = "https://api.datadoghq.com"
  host = "https://api.datadoghq.eu"

  #
  # Batch
  #

  [sinks.datadog_metrics.batch]
    # The maximum size of a batch, in events, before it is flushed.
    #
    # * optional
    # * default: 20
    # * type: int
    # * unit: events
    max_events = 20

    # The maximum age of a batch before it is flushed.
    #
    # * optional
    # * default: 1
    # * type: int
    # * unit: seconds
    timeout_secs = 1

  #
  # Request
  #

  [sinks.datadog_metrics.request]
    # The maximum number of in-flight requests allowed at any given time.
    #
    # * optional
    # * default: 5
    # * type: int
    # * unit: requests
    in_flight_limit = 5

    # The time window, in seconds, used for the `rate_limit_num` option.
    #
    # * optional
    # * default: 1
    # * type: int
    # * unit: seconds
    rate_limit_duration_secs = 1

    # The maximum number of requests allowed within the `rate_limit_duration_secs`
    # time window.
    #
    # * optional
    # * default: 5
    # * type: int
    rate_limit_num = 5

    # The maximum number of retries to make for failed requests.
    #
    # * optional
    # * default: -1
    # * type: int
    retry_attempts = -1

    # The amount of time to wait before attempting the first retry for a failed
    # request. Once, the first retry has failed the fibonacci sequence will be used
    # to select future backoffs.
    #
    # * optional
    # * default: 1
    # * type: int
    # * unit: seconds
    retry_initial_backoff_secs = 1

    # The maximum amount of time, in seconds, to wait between retries.
    #
    # * optional
    # * default: 10
    # * type: int
    # * unit: seconds
    retry_max_duration_secs = 10

    # The maximum time a request can take before being aborted. It is highly
    # recommended that you do not lower value below the service's internal timeout,
    # as this could create orphaned requests, pile on retries, and result in
    # duplicate data downstream.
    #
    # * optional
    # * default: 60
    # * type: int
    # * unit: seconds
    timeout_secs = 60

# Batches `log` events to Elasticsearch via the `_bulk` API endpoint.
[sinks.elasticsearch]
  #
  # General
  #

  # The component type. This is a required field that tells Vector which
  # component to use. The value _must_ be `#{name}`.
  #
  # * required
  # * type: string
  # * must be: "elasticsearch"
  type = "elasticsearch"

  # A list of upstream source or transform IDs. See configuration for more info.
  #
  # * required
  # * type: [string]
  inputs = ["my-source-id"]

  # The `doc_type` for your index data. This is only relevant for Elasticsearch
  # <= 6.X. If you are using >= 7.0 you do not need to set this option since
  # Elasticsearch has removed it.
  #
  # * optional
  # * default: "_doc"
  # * type: string
  doc_type = "_doc"

  # Enables/disables the sink healthcheck upon start.
  #
  # * optional
  # * default: true
  # * type: bool
  healthcheck = true
  healthcheck = false

  # The host of your Elasticsearch cluster. This should be the full URL as shown
  # in the example.
  #
  # * optional
  # * no default
  # * type: string
  host = "http://10.24.32.122:9000"

  # Index name to write events to.
  #
  # * optional
  # * default: "vector-%F"
  # * type: string
  index = "application-{{ application_id }}-%Y-%m-%d"
  index = "vector-%Y-%m-%d"

  #
  # Auth
  #

  [sinks.elasticsearch.auth]
    # The authentication strategy to use.
    #
    # * required
    # * type: string
    # * enum: "aws" or "basic"
    strategy = "aws"
    strategy = "basic"

    # The basic authentication password.
    #
    # * required
    # * type: string
    # * required when strategy = "basic"
    password = "${PASSWORD_ENV_VAR}"
    password = "password"

    # The basic authentication user name.
    #
    # * required
    # * type: string
    # * required when strategy = "basic"
    user = "${USERNAME_ENV_VAR}"
    user = "username"

  #
  # Batch
  #

  [sinks.elasticsearch.batch]
    # The maximum size of a batch, in bytes, before it is flushed.
    #
    # * optional
    # * default: 10490000
    # * type: int
    # * unit: bytes
    max_size = 10490000

    # The maximum age of a batch before it is flushed.
    #
    # * optional
    # * default: 1
    # * type: int
    # * unit: seconds
    timeout_secs = 1

  #
  # Buffer
  #

  [sinks.elasticsearch.buffer]
    # The maximum size of the buffer on the disk.
    #
    # * required
    # * type: int
    # * unit: bytes
    # * required when type = "disk"
    max_size = 104900000

    # The buffer's type and storage mechanism.
    #
    # * optional
    # * default: "memory"
    # * type: string
    # * enum: "memory" or "disk"
    type = "memory"
    type = "disk"

    # The maximum number of events allowed in the buffer.
    #
    # * optional
    # * default: 500
    # * type: int
    # * unit: events
    # * relevant when type = "memory"
    max_events = 500

    # The behavior when the buffer becomes full.
    #
    # * optional
    # * default: "block"
    # * type: string
    # * enum: "block" or "drop_newest"
    when_full = "block"
    when_full = "drop_newest"

  #
  # Encoding
  #

  [sinks.elasticsearch.encoding]
    # Prevent the sink from encoding the specified labels.
    #
    # * optional
    # * no default
    # * type: [string]
    except_fields = ["timestamp", "message", "host"]

    # Limit the sink to only encoding the specified labels.
    #
    # * optional
    # * no default
    # * type: [string]
    only_fields = ["timestamp", "message", "host"]

    # How to format event timestamps.
    #
    # * optional
    # * default: "rfc3339"
    # * type: string
    # * enum: "rfc3339" or "unix"
    timestamp_format = "rfc3339"
    timestamp_format = "unix"

  #
  # Headers
  #

  [sinks.elasticsearch.headers]
    # A custom header to be added to each outgoing Elasticsearch request.
    #
    # * required
    # * type: string
    Authorization = "${TOKEN_ENV_VAR}"
    X-Powered-By = "Vector"

  #
  # Query
  #

  [sinks.elasticsearch.query]
    # A custom parameter to be added to each Elasticsearch request.
    #
    # * required
    # * type: string
    X-Powered-By = "Vector"

  #
  # Request
  #

  [sinks.elasticsearch.request]
    # The maximum number of in-flight requests allowed at any given time.
    #
    # * optional
    # * default: 5
    # * type: int
    # * unit: requests
    in_flight_limit = 5

    # The time window, in seconds, used for the `rate_limit_num` option.
    #
    # * optional
    # * default: 1
    # * type: int
    # * unit: seconds
    rate_limit_duration_secs = 1

    # The maximum number of requests allowed within the `rate_limit_duration_secs`
    # time window.
    #
    # * optional
    # * default: 5
    # * type: int
    rate_limit_num = 5

    # The maximum number of retries to make for failed requests.
    #
    # * optional
    # * default: -1
    # * type: int
    retry_attempts = -1

    # The amount of time to wait before attempting the first retry for a failed
    # request. Once, the first retry has failed the fibonacci sequence will be used
    # to select future backoffs.
    #
    # * optional
    # * default: 1
    # * type: int
    # * unit: seconds
    retry_initial_backoff_secs = 1

    # The maximum amount of time, in seconds, to wait between retries.
    #
    # * optional
    # * default: 10
    # * type: int
    # * unit: seconds
    retry_max_duration_secs = 10

    # The maximum time a request can take before being aborted. It is highly
    # recommended that you do not lower value below the service's internal timeout,
    # as this could create orphaned requests, pile on retries, and result in
    # duplicate data downstream.
    #
    # * optional
    # * default: 60
    # * type: int
    # * unit: seconds
    timeout_secs = 60

  #
  # TLS
  #

  [sinks.elasticsearch.tls]
    # Absolute path to an additional CA certificate file, in DER or PEM format
    # (X.509).
    #
    # * optional
    # * no default
    # * type: string
    ca_path = "/path/to/certificate_authority.crt"

    # Absolute path to a certificate file used to identify this connection, in DER
    # or PEM format (X.509) or PKCS#12. If this is set and is not a PKCS#12
    # archive, `key_path` must also be set.
    #
    # * optional
    # * no default
    # * type: string
    crt_path = "/path/to/host_certificate.crt"

    # Pass phrase used to unlock the encrypted key file. This has no effect unless
    # `key_path` is set.
    #
    # * optional
    # * no default
    # * type: string
    key_pass = "${KEY_PASS_ENV_VAR}"
    key_pass = "PassWord1"

    # Absolute path to a certificate key file used to identify this connection, in
    # DER or PEM format (PKCS#8). If this is set, `crt_path` must also be set.
    #
    # * optional
    # * no default
    # * type: string
    key_path = "/path/to/host_certificate.key"

    # If `true` (the default), Vector will validate the TLS certificate of the
    # remote host. Do NOT set this to `false` unless you understand the risks of
    # not verifying the remote certificate.
    #
    # * optional
    # * default: true
    # * type: bool
    verify_certificate = true
    verify_certificate = false

# Streams `log` events to a file.
[sinks.file]
  #
  # General
  #

  # The component type. This is a required field that tells Vector which
  # component to use. The value _must_ be `#{name}`.
  #
  # * required
  # * type: string
  # * must be: "file"
  type = "file"

  # A list of upstream source or transform IDs. See configuration for more info.
  #
  # * required
  # * type: [string]
  inputs = ["my-source-id"]

  # File name to write events to.
  #
  # * required
  # * type: string
  path = "vector-%Y-%m-%d.log"
  path = "application-{{ application_id }}-%Y-%m-%d.log"

  # Enables/disables the sink healthcheck upon start.
  #
  # * optional
  # * default: true
  # * type: bool
  healthcheck = true
  healthcheck = false

  # The amount of time a file can be idle  and stay open. After not receiving any
  # events for this timeout, the file will be flushed and closed.
  #
  # * optional
  # * default: "30"
  # * type: int
  idle_timeout_secs = "30"

  #
  # Encoding
  #

  [sinks.file.encoding]
    # The encoding codec used to serialize the events before outputting.
    #
    # * required
    # * type: string
    # * enum: "ndjson" or "text"
    codec = "ndjson"
    codec = "text"

    # Prevent the sink from encoding the specified labels.
    #
    # * optional
    # * no default
    # * type: [string]
    except_fields = ["timestamp", "message", "host"]

    # Limit the sink to only encoding the specified labels.
    #
    # * optional
    # * no default
    # * type: [string]
    only_fields = ["timestamp", "message", "host"]

    # How to format event timestamps.
    #
    # * optional
    # * default: "rfc3339"
    # * type: string
    # * enum: "rfc3339" or "unix"
    timestamp_format = "rfc3339"
    timestamp_format = "unix"

# Batches `log` events to Google Cloud Platform's Cloud Storage service via the XML Interface.
[sinks.gcp_cloud_storage]
  #
  # General
  #

  # The component type. This is a required field that tells Vector which
  # component to use. The value _must_ be `#{name}`.
  #
  # * required
  # * type: string
  # * must be: "gcp_cloud_storage"
  type = "gcp_cloud_storage"

  # A list of upstream source or transform IDs. See configuration for more info.
  #
  # * required
  # * type: [string]
  inputs = ["my-source-id"]

  # The GCS bucket name.
  #
  # * required
  # * type: string
  bucket = "my-bucket"

  # The compression mechanism to use.
  #
  # * required
  # * type: string
  # * enum: "gzip" or "none"
  compression = "gzip"
  compression = "none"

  # The filename for a Google Cloud service account credentials JSON file used to
  # authenticate access to the Cloud Storage API. If this is unset, Vector checks
  # the `$GOOGLE_APPLICATION_CREDENTIALS` environment variable for a filename.
  #
  # * required
  # * type: string
  credentials_path = "/path/to/credentials.json"

  # Enables/disables the sink healthcheck upon start.
  #
  # * optional
  # * default: true
  # * type: bool
  healthcheck = true
  healthcheck = false

  #
  # Object Attributes
  #

  # Predefined ACL to apply to the created objects. For more information, see
  # Predefined ACLs.
  #
  # * optional
  # * no default
  # * type: string
  # * enum: "authenticatedRead", "bucketOwnerFullControl", "bucketOwnerRead", "private", "projectPrivate", and "publicRead"
  acl = "authenticatedRead"
  acl = "bucketOwnerFullControl"
  acl = "bucketOwnerRead"
  acl = "private"
  acl = "projectPrivate"
  acl = "publicRead"

  # The set of metadata `key:value` pairs for the created objects. See the GCS
  # custom metadata documentation for more details.
  #
  # * optional
  # * no default
  # * type: string

  # The storage class for the created objects. See the GCP storage classes for
  # more details.
  #
  # * optional
  # * no default
  # * type: string
  # * enum: "STANDARD", "NEARLINE", "COLDLINE", and "ARCHIVE"
  storage_class = "STANDARD"
  storage_class = "NEARLINE"
  storage_class = "COLDLINE"
  storage_class = "ARCHIVE"

  #
  # Object Names
  #

  # Whether or not to append a UUID v4 token to the end of the file. This ensures
  # there are no name collisions high volume use cases.
  #
  # * optional
  # * default: true
  # * type: bool
  filename_append_uuid = true
  filename_append_uuid = false

  # The filename extension to use in the object name.
  #
  # * optional
  # * default: "log"
  # * type: string
  filename_extension = "log"

  # The format of the resulting object file name. `strftime` specifiers are
  # supported.
  #
  # * optional
  # * default: "%s"
  # * type: string
  filename_time_format = "%s"

  # A prefix to apply to all object key names. This should be used to partition
  # your objects, and it's important to end this value with a `/` if you want
  # this to be the root GCS "folder".
  #
  # * optional
  # * default: "date=%F/"
  # * type: string
  key_prefix = "date=%F/"
  key_prefix = "date=%F/hour=%H/"
  key_prefix = "year=%Y/month=%m/day=%d/"
  key_prefix = "application_id={{ application_id }}/date=%F/"

  #
  # Batch
  #

  [sinks.gcp_cloud_storage.batch]
    # The maximum size of a batch, in bytes, before it is flushed.
    #
    # * optional
    # * default: 10485760
    # * type: int
    # * unit: bytes
    max_size = 10485760

    # The maximum age of a batch before it is flushed.
    #
    # * optional
    # * default: 300
    # * type: int
    # * unit: seconds
    timeout_secs = 300

  #
  # Buffer
  #

  [sinks.gcp_cloud_storage.buffer]
    # The maximum size of the buffer on the disk.
    #
    # * required
    # * type: int
    # * unit: bytes
    # * required when type = "disk"
    max_size = 104900000

    # The buffer's type and storage mechanism.
    #
    # * optional
    # * default: "memory"
    # * type: string
    # * enum: "memory" or "disk"
    type = "memory"
    type = "disk"

    # The maximum number of events allowed in the buffer.
    #
    # * optional
    # * default: 500
    # * type: int
    # * unit: events
    # * relevant when type = "memory"
    max_events = 500

    # The behavior when the buffer becomes full.
    #
    # * optional
    # * default: "block"
    # * type: string
    # * enum: "block" or "drop_newest"
    when_full = "block"
    when_full = "drop_newest"

  #
  # Encoding
  #

  [sinks.gcp_cloud_storage.encoding]
    # The encoding codec used to serialize the events before outputting.
    #
    # * required
    # * type: string
    # * enum: "ndjson" or "text"
    codec = "ndjson"
    codec = "text"

    # Prevent the sink from encoding the specified labels.
    #
    # * optional
    # * no default
    # * type: [string]
    except_fields = ["timestamp", "message", "host"]

    # Limit the sink to only encoding the specified labels.
    #
    # * optional
    # * no default
    # * type: [string]
    only_fields = ["timestamp", "message", "host"]

    # How to format event timestamps.
    #
    # * optional
    # * default: "rfc3339"
    # * type: string
    # * enum: "rfc3339" or "unix"
    timestamp_format = "rfc3339"
    timestamp_format = "unix"

  #
  # Request
  #

  [sinks.gcp_cloud_storage.request]
    # The maximum number of in-flight requests allowed at any given time.
    #
    # * optional
    # * default: 5
    # * type: int
    # * unit: requests
    in_flight_limit = 5

    # The time window, in seconds, used for the `rate_limit_num` option.
    #
    # * optional
    # * default: 1
    # * type: int
    # * unit: seconds
    rate_limit_duration_secs = 1

    # The maximum number of requests allowed within the `rate_limit_duration_secs`
    # time window.
    #
    # * optional
    # * default: 1000
    # * type: int
    rate_limit_num = 1000

    # The maximum number of retries to make for failed requests.
    #
    # * optional
    # * default: -1
    # * type: int
    retry_attempts = -1

    # The amount of time to wait before attempting the first retry for a failed
    # request. Once, the first retry has failed the fibonacci sequence will be used
    # to select future backoffs.
    #
    # * optional
    # * default: 1
    # * type: int
    # * unit: seconds
    retry_initial_backoff_secs = 1

    # The maximum amount of time, in seconds, to wait between retries.
    #
    # * optional
    # * default: 10
    # * type: int
    # * unit: seconds
    retry_max_duration_secs = 10

    # The maximum time a request can take before being aborted. It is highly
    # recommended that you do not lower value below the service's internal timeout,
    # as this could create orphaned requests, pile on retries, and result in
    # duplicate data downstream.
    #
    # * optional
    # * default: 60
    # * type: int
    # * unit: seconds
    timeout_secs = 60

  #
  # TLS
  #

  [sinks.gcp_cloud_storage.tls]
    # Absolute path to an additional CA certificate file, in DER or PEM format
    # (X.509).
    #
    # * optional
    # * no default
    # * type: string
    ca_path = "/path/to/certificate_authority.crt"

    # Absolute path to a certificate file used to identify this connection, in DER
    # or PEM format (X.509) or PKCS#12. If this is set and is not a PKCS#12
    # archive, `key_path` must also be set.
    #
    # * optional
    # * no default
    # * type: string
    crt_path = "/path/to/host_certificate.crt"

    # Pass phrase used to unlock the encrypted key file. This has no effect unless
    # `key_path` is set.
    #
    # * optional
    # * no default
    # * type: string
    key_pass = "${KEY_PASS_ENV_VAR}"
    key_pass = "PassWord1"

    # Absolute path to a certificate key file used to identify this connection, in
    # DER or PEM format (PKCS#8). If this is set, `crt_path` must also be set.
    #
    # * optional
    # * no default
    # * type: string
    key_path = "/path/to/host_certificate.key"

    # If `true` (the default), Vector will validate the TLS certificate of the
    # remote host. Do NOT set this to `false` unless you understand the risks of
    # not verifying the remote certificate.
    #
    # * optional
    # * default: true
    # * type: bool
    verify_certificate = true
    verify_certificate = false

    # If `true` (the default), Vector will validate the configured remote host name
    # against the remote host's TLS certificate. Do NOT set this to `false` unless
    # you understand the risks of not verifying the remote hostname.
    #
    # * optional
    # * default: true
    # * type: bool
    verify_hostname = true
    verify_hostname = false

# Batches `log` events to Google Cloud Platform's Pubsub service via the REST Interface.
[sinks.gcp_pubsub]
  #
  # General
  #

  # The component type. This is a required field that tells Vector which
  # component to use. The value _must_ be `#{name}`.
  #
  # * required
  # * type: string
  # * must be: "gcp_pubsub"
  type = "gcp_pubsub"

  # A list of upstream source or transform IDs. See configuration for more info.
  #
  # * required
  # * type: [string]
  inputs = ["my-source-id"]

  # The project name to which to publish logs.
  #
  # * required
  # * type: string
  project = "vector-123456"

  # The topic within the project to which to publish logs.
  #
  # * required
  # * type: string
  topic = "this-is-a-topic"

  # A Google Cloud API key used to authenticate access the pubsub project and
  # topic. Either this or `credentials_path` must be set.
  #
  # * optional
  # * no default
  # * type: string
  api_key = "${GCP_API_KEY_ENV_VAR}"
  api_key = "ef8d5de700e7989468166c40fc8a0ccd"

  # The filename for a Google Cloud service account credentials JSON file used to
  # authenticate access to the pubsub project and topic. If this is unset, Vector
  # checks the `$GOOGLE_APPLICATION_CREDENTIALS` environment variable for a
  # filename.
  #
  # * optional
  # * no default
  # * type: string
  credentials_path = "/path/to/credentials.json"

  # Enables/disables the sink healthcheck upon start.
  #
  # * optional
  # * default: true
  # * type: bool
  healthcheck = true
  healthcheck = false

  #
  # Batch
  #

  [sinks.gcp_pubsub.batch]
    # The maximum size of a batch, in bytes, before it is flushed.
    #
    # * optional
    # * default: 10485760
    # * type: int
    # * unit: bytes
    max_size = 10485760

    # The maximum age of a batch before it is flushed.
    #
    # * optional
    # * default: 1
    # * type: int
    # * unit: seconds
    timeout_secs = 1

  #
  # Buffer
  #

  [sinks.gcp_pubsub.buffer]
    # The maximum size of the buffer on the disk.
    #
    # * required
    # * type: int
    # * unit: bytes
    # * required when type = "disk"
    max_size = 104900000

    # The buffer's type and storage mechanism.
    #
    # * optional
    # * default: "memory"
    # * type: string
    # * enum: "memory" or "disk"
    type = "memory"
    type = "disk"

    # The maximum number of events allowed in the buffer.
    #
    # * optional
    # * default: 500
    # * type: int
    # * unit: events
    # * relevant when type = "memory"
    max_events = 500

    # The behavior when the buffer becomes full.
    #
    # * optional
    # * default: "block"
    # * type: string
    # * enum: "block" or "drop_newest"
    when_full = "block"
    when_full = "drop_newest"

  #
  # Encoding
  #

  [sinks.gcp_pubsub.encoding]
    # Prevent the sink from encoding the specified labels.
    #
    # * optional
    # * no default
    # * type: [string]
    except_fields = ["timestamp", "message", "host"]

    # Limit the sink to only encoding the specified labels.
    #
    # * optional
    # * no default
    # * type: [string]
    only_fields = ["timestamp", "message", "host"]

    # How to format event timestamps.
    #
    # * optional
    # * default: "rfc3339"
    # * type: string
    # * enum: "rfc3339" or "unix"
    timestamp_format = "rfc3339"
    timestamp_format = "unix"

  #
  # Request
  #

  [sinks.gcp_pubsub.request]
    # The maximum number of in-flight requests allowed at any given time.
    #
    # * optional
    # * default: 5
    # * type: int
    # * unit: requests
    in_flight_limit = 5

    # The time window, in seconds, used for the `rate_limit_num` option.
    #
    # * optional
    # * default: 1
    # * type: int
    # * unit: seconds
    rate_limit_duration_secs = 1

    # The maximum number of requests allowed within the `rate_limit_duration_secs`
    # time window.
    #
    # * optional
    # * default: 100
    # * type: int
    rate_limit_num = 100

    # The maximum number of retries to make for failed requests.
    #
    # * optional
    # * default: -1
    # * type: int
    retry_attempts = -1

    # The amount of time to wait before attempting the first retry for a failed
    # request. Once, the first retry has failed the fibonacci sequence will be used
    # to select future backoffs.
    #
    # * optional
    # * default: 1
    # * type: int
    # * unit: seconds
    retry_initial_backoff_secs = 1

    # The maximum amount of time, in seconds, to wait between retries.
    #
    # * optional
    # * default: 10
    # * type: int
    # * unit: seconds
    retry_max_duration_secs = 10

    # The maximum time a request can take before being aborted. It is highly
    # recommended that you do not lower value below the service's internal timeout,
    # as this could create orphaned requests, pile on retries, and result in
    # duplicate data downstream.
    #
    # * optional
    # * default: 60
    # * type: int
    # * unit: seconds
    timeout_secs = 60

  #
  # TLS
  #

  [sinks.gcp_pubsub.tls]
    # Absolute path to an additional CA certificate file, in DER or PEM format
    # (X.509).
    #
    # * optional
    # * no default
    # * type: string
    ca_path = "/path/to/certificate_authority.crt"

    # Absolute path to a certificate file used to identify this connection, in DER
    # or PEM format (X.509) or PKCS#12. If this is set and is not a PKCS#12
    # archive, `key_path` must also be set.
    #
    # * optional
    # * no default
    # * type: string
    crt_path = "/path/to/host_certificate.crt"

    # Pass phrase used to unlock the encrypted key file. This has no effect unless
    # `key_path` is set.
    #
    # * optional
    # * no default
    # * type: string
    key_pass = "${KEY_PASS_ENV_VAR}"
    key_pass = "PassWord1"

    # Absolute path to a certificate key file used to identify this connection, in
    # DER or PEM format (PKCS#8). If this is set, `crt_path` must also be set.
    #
    # * optional
    # * no default
    # * type: string
    key_path = "/path/to/host_certificate.key"

    # If `true` (the default), Vector will validate the TLS certificate of the
    # remote host. Do NOT set this to `false` unless you understand the risks of
    # not verifying the remote certificate.
    #
    # * optional
    # * default: true
    # * type: bool
    verify_certificate = true
    verify_certificate = false

    # If `true` (the default), Vector will validate the configured remote host name
    # against the remote host's TLS certificate. Do NOT set this to `false` unless
    # you understand the risks of not verifying the remote hostname.
    #
    # * optional
    # * default: true
    # * type: bool
    verify_hostname = true
    verify_hostname = false

# Batches `log` events to Google Cloud Platform's Stackdriver Logging service via the REST Interface.
[sinks.gcp_stackdriver_logging]
  #
  # General
  #

  # The component type. This is a required field that tells Vector which
  # component to use. The value _must_ be `#{name}`.
  #
  # * required
  # * type: string
  # * must be: "gcp_stackdriver_logging"
  type = "gcp_stackdriver_logging"

  # A list of upstream source or transform IDs. See configuration for more info.
  #
  # * required
  # * type: [string]
  inputs = ["my-source-id"]

  # The filename for a Google Cloud service account credentials JSON file used to
  # authenticate access to the Stackdriver Logging API. If this is unset, Vector
  # checks the `$GOOGLE_APPLICATION_CREDENTIALS` environment variable for a
  # filename.
  #
  # * required
  # * type: string
  credentials_path = "/path/to/credentials.json"

  # The log ID to which to publish logs. This is a name you create to identify
  # this log stream.
  #
  # * required
  # * type: string
  log_id = "vector-logs"

  # The project ID to which to publish logs. See the Google Cloud Platform
  # project management documentation for more details.
  #
  # Exactly one of `billing_account_id`, `folder_id`, `organization_id`, or
  # `project_id` must be set.
  #
  # * required
  # * type: string
  project_id = "vector-123456"

  # The billing account ID to which to publish logs.
  #
  # Exactly one of `billing_account_id`, `folder_id`, `organization_id`, or
  # `project_id` must be set.
  #
  # * optional
  # * no default
  # * type: string
  billing_account_id = "012345-6789AB-CDEF01"

  # The folder ID to which to publish logs.
  # See the Google Cloud Platform folder documentation for more details.
  #
  # Exactly one of `billing_account_id`, `folder_id`, `organization_id`, or
  # `project_id` must be set.
  #
  # * optional
  # * no default
  # * type: string
  folder_id = "My Folder"

  # Enables/disables the sink healthcheck upon start.
  #
  # * optional
  # * default: true
  # * type: bool
  healthcheck = true
  healthcheck = false

  # The organization ID to which to publish logs. This would be the identifier
  # assigned to your organization on Google Cloud Platform.
  #
  # Exactly one of `billing_account_id`, `folder_id`, `organization_id`, or
  # `project_id` must be set.
  #
  # * optional
  # * no default
  # * type: string
  organization_id = "622418129737"

  #
  # Batch
  #

  [sinks.gcp_stackdriver_logging.batch]
    # The maximum size of a batch, in bytes, before it is flushed.
    #
    # * optional
    # * default: 5242880
    # * type: int
    # * unit: bytes
    max_size = 5242880

    # The maximum age of a batch before it is flushed.
    #
    # * optional
    # * default: 1
    # * type: int
    # * unit: seconds
    timeout_secs = 1

  #
  # Buffer
  #

  [sinks.gcp_stackdriver_logging.buffer]
    # The maximum size of the buffer on the disk.
    #
    # * required
    # * type: int
    # * unit: bytes
    # * required when type = "disk"
    max_size = 104900000

    # The buffer's type and storage mechanism.
    #
    # * optional
    # * default: "memory"
    # * type: string
    # * enum: "memory" or "disk"
    type = "memory"
    type = "disk"

    # The maximum number of events allowed in the buffer.
    #
    # * optional
    # * default: 500
    # * type: int
    # * unit: events
    # * relevant when type = "memory"
    max_events = 500

    # The behavior when the buffer becomes full.
    #
    # * optional
    # * default: "block"
    # * type: string
    # * enum: "block" or "drop_newest"
    when_full = "block"
    when_full = "drop_newest"

  #
  # Encoding
  #

  [sinks.gcp_stackdriver_logging.encoding]
    # Prevent the sink from encoding the specified labels.
    #
    # * optional
    # * no default
    # * type: [string]
    except_fields = ["timestamp", "message", "host"]

    # Limit the sink to only encoding the specified labels.
    #
    # * optional
    # * no default
    # * type: [string]
    only_fields = ["timestamp", "message", "host"]

    # How to format event timestamps.
    #
    # * optional
    # * default: "rfc3339"
    # * type: string
    # * enum: "rfc3339" or "unix"
    timestamp_format = "rfc3339"
    timestamp_format = "unix"

  #
  # Request
  #

  [sinks.gcp_stackdriver_logging.request]
    # The maximum number of in-flight requests allowed at any given time.
    #
    # * optional
    # * default: 5
    # * type: int
    # * unit: requests
    in_flight_limit = 5

    # The time window, in seconds, used for the `rate_limit_num` option.
    #
    # * optional
    # * default: 1
    # * type: int
    # * unit: seconds
    rate_limit_duration_secs = 1

    # The maximum number of requests allowed within the `rate_limit_duration_secs`
    # time window.
    #
    # * optional
    # * default: 1000
    # * type: int
    rate_limit_num = 1000

    # The maximum number of retries to make for failed requests.
    #
    # * optional
    # * default: -1
    # * type: int
    retry_attempts = -1

    # The amount of time to wait before attempting the first retry for a failed
    # request. Once, the first retry has failed the fibonacci sequence will be used
    # to select future backoffs.
    #
    # * optional
    # * default: 1
    # * type: int
    # * unit: seconds
    retry_initial_backoff_secs = 1

    # The maximum amount of time, in seconds, to wait between retries.
    #
    # * optional
    # * default: 10
    # * type: int
    # * unit: seconds
    retry_max_duration_secs = 10

    # The maximum time a request can take before being aborted. It is highly
    # recommended that you do not lower value below the service's internal timeout,
    # as this could create orphaned requests, pile on retries, and result in
    # duplicate data downstream.
    #
    # * optional
    # * default: 60
    # * type: int
    # * unit: seconds
    timeout_secs = 60

  #
  # Resource
  #

  [sinks.gcp_stackdriver_logging.resource]
    # The monitored resource type. For example, the type of a Compute Engine VM
    # instance is gce_instance.
    #
    # See the Google Cloud Platform monitored resource documentation for more
    # details.
    #
    # * required
    # * type: string
    type = "global"
    type = "gce_instance"

    # Values for all of the labels listed in the associated monitored resource
    # descriptor.
    #
    # For example, Compute Engine VM instances use the labels `projectId`,
    # `instanceId`, and `zone`.
    #
    # * optional
    # * no default
    # * type: string
    projectId = "vector-123456"
    zone = "Twilight"

  #
  # TLS
  #

  [sinks.gcp_stackdriver_logging.tls]
    # Absolute path to an additional CA certificate file, in DER or PEM format
    # (X.509).
    #
    # * optional
    # * no default
    # * type: string
    ca_path = "/path/to/certificate_authority.crt"

    # Absolute path to a certificate file used to identify this connection, in DER
    # or PEM format (X.509) or PKCS#12. If this is set and is not a PKCS#12
    # archive, `key_path` must also be set.
    #
    # * optional
    # * no default
    # * type: string
    crt_path = "/path/to/host_certificate.crt"

    # Pass phrase used to unlock the encrypted key file. This has no effect unless
    # `key_path` is set.
    #
    # * optional
    # * no default
    # * type: string
    key_pass = "${KEY_PASS_ENV_VAR}"
    key_pass = "PassWord1"

    # Absolute path to a certificate key file used to identify this connection, in
    # DER or PEM format (PKCS#8). If this is set, `crt_path` must also be set.
    #
    # * optional
    # * no default
    # * type: string
    key_path = "/path/to/host_certificate.key"

    # If `true` (the default), Vector will validate the TLS certificate of the
    # remote host. Do NOT set this to `false` unless you understand the risks of
    # not verifying the remote certificate.
    #
    # * optional
    # * default: true
    # * type: bool
    verify_certificate = true
    verify_certificate = false

# Batches `log` events to a generic HTTP endpoint.
[sinks.http]
  #
  # General
  #

  # The component type. This is a required field that tells Vector which
  # component to use. The value _must_ be `#{name}`.
  #
  # * required
  # * type: string
  # * must be: "http"
  type = "http"

  # A list of upstream source or transform IDs. See configuration for more info.
  #
  # * required
  # * type: [string]
  inputs = ["my-source-id"]

  # The full URI to make HTTP requests to. This should include the protocol and
  # host, but can also include the port, path, and any other valid part of a URI.
  #
  # * required
  # * type: string
  uri = "https://10.22.212.22:9000/endpoint"

  # The compression strategy used to compress the encoded event data before
  # outputting.
  #
  # * optional
  # * default: "none"
  # * type: string
  # * enum: "none" or "gzip"
  compression = "none"
  compression = "gzip"

  # Enables/disables the sink healthcheck upon start.
  #
  # * optional
  # * default: true
  # * type: bool
  healthcheck = true
  healthcheck = false

  # A URI that Vector can request in order to determine the service health.
  #
  # * optional
  # * no default
  # * type: string
  healthcheck_uri = "https://10.22.212.22:9000/_health"

  #
  # Auth
  #

  [sinks.http.auth]
    # The authentication strategy to use.
    #
    # * required
    # * type: string
    # * must be: "basic"
    strategy = "basic"

    # The basic authentication password.
    #
    # * required
    # * type: string
    # * required when strategy = "basic"
    password = "${PASSWORD_ENV_VAR}"
    password = "password"

    # The basic authentication user name.
    #
    # * required
    # * type: string
    # * required when strategy = "basic"
    user = "${USERNAME_ENV_VAR}"
    user = "username"

  #
  # Batch
  #

  [sinks.http.batch]
    # The maximum size of a batch, in bytes, before it is flushed.
    #
    # * optional
    # * default: 1049000
    # * type: int
    # * unit: bytes
    max_size = 1049000

    # The maximum age of a batch before it is flushed.
    #
    # * optional
    # * default: 1
    # * type: int
    # * unit: seconds
    timeout_secs = 1

  #
  # Buffer
  #

  [sinks.http.buffer]
    # The maximum size of the buffer on the disk.
    #
    # * required
    # * type: int
    # * unit: bytes
    # * required when type = "disk"
    max_size = 104900000

    # The buffer's type and storage mechanism.
    #
    # * optional
    # * default: "memory"
    # * type: string
    # * enum: "memory" or "disk"
    type = "memory"
    type = "disk"

    # The maximum number of events allowed in the buffer.
    #
    # * optional
    # * default: 500
    # * type: int
    # * unit: events
    # * relevant when type = "memory"
    max_events = 500

    # The behavior when the buffer becomes full.
    #
    # * optional
    # * default: "block"
    # * type: string
    # * enum: "block" or "drop_newest"
    when_full = "block"
    when_full = "drop_newest"

  #
  # Encoding
  #

  [sinks.http.encoding]
    # The encoding codec used to serialize the events before outputting.
    #
    # * required
    # * type: string
    # * enum: "json", "ndjson", and "text"
    codec = "json"
    codec = "ndjson"
    codec = "text"

    # Prevent the sink from encoding the specified labels.
    #
    # * optional
    # * no default
    # * type: [string]
    except_fields = ["timestamp", "message", "host"]

    # Limit the sink to only encoding the specified labels.
    #
    # * optional
    # * no default
    # * type: [string]
    only_fields = ["timestamp", "message", "host"]

    # How to format event timestamps.
    #
    # * optional
    # * default: "rfc3339"
    # * type: string
    # * enum: "rfc3339" or "unix"
    timestamp_format = "rfc3339"
    timestamp_format = "unix"

  #
  # Headers
  #

  [sinks.http.headers]
    # A custom header to be added to each outgoing HTTP request.
    #
    # * required
    # * type: string
    Authorization = "${TOKEN_ENV_VAR}"
    X-Powered-By = "Vector"

  #
  # Request
  #

  [sinks.http.request]
    # The maximum number of in-flight requests allowed at any given time.
    #
    # * optional
    # * default: 10
    # * type: int
    # * unit: requests
    in_flight_limit = 10

    # The time window, in seconds, used for the `rate_limit_num` option.
    #
    # * optional
    # * default: 1
    # * type: int
    # * unit: seconds
    rate_limit_duration_secs = 1

    # The maximum number of requests allowed within the `rate_limit_duration_secs`
    # time window.
    #
    # * optional
    # * default: 1000
    # * type: int
    rate_limit_num = 1000

    # The maximum number of retries to make for failed requests.
    #
    # * optional
    # * default: -1
    # * type: int
    retry_attempts = -1

    # The amount of time to wait before attempting the first retry for a failed
    # request. Once, the first retry has failed the fibonacci sequence will be used
    # to select future backoffs.
    #
    # * optional
    # * default: 1
    # * type: int
    # * unit: seconds
    retry_initial_backoff_secs = 1

    # The maximum amount of time, in seconds, to wait between retries.
    #
    # * optional
    # * default: 10
    # * type: int
    # * unit: seconds
    retry_max_duration_secs = 10

    # The maximum time a request can take before being aborted. It is highly
    # recommended that you do not lower value below the service's internal timeout,
    # as this could create orphaned requests, pile on retries, and result in
    # duplicate data downstream.
    #
    # * optional
    # * default: 30
    # * type: int
    # * unit: seconds
    timeout_secs = 30

  #
  # TLS
  #

  [sinks.http.tls]
    # Absolute path to an additional CA certificate file, in DER or PEM format
    # (X.509).
    #
    # * optional
    # * no default
    # * type: string
    ca_path = "/path/to/certificate_authority.crt"

    # Absolute path to a certificate file used to identify this connection, in DER
    # or PEM format (X.509) or PKCS#12. If this is set and is not a PKCS#12
    # archive, `key_path` must also be set.
    #
    # * optional
    # * no default
    # * type: string
    crt_path = "/path/to/host_certificate.crt"

    # Pass phrase used to unlock the encrypted key file. This has no effect unless
    # `key_path` is set.
    #
    # * optional
    # * no default
    # * type: string
    key_pass = "${KEY_PASS_ENV_VAR}"
    key_pass = "PassWord1"

    # Absolute path to a certificate key file used to identify this connection, in
    # DER or PEM format (PKCS#8). If this is set, `crt_path` must also be set.
    #
    # * optional
    # * no default
    # * type: string
    key_path = "/path/to/host_certificate.key"

    # If `true` (the default), Vector will validate the TLS certificate of the
    # remote host. Do NOT set this to `false` unless you understand the risks of
    # not verifying the remote certificate.
    #
    # * optional
    # * default: true
    # * type: bool
    verify_certificate = true
    verify_certificate = false

# Batches `log` events to Humio via the HEC API.
[sinks.humio_logs]
  #
  # General
  #

  # The component type. This is a required field that tells Vector which
  # component to use. The value _must_ be `#{name}`.
  #
  # * required
  # * type: string
  # * must be: "humio_logs"
  type = "humio_logs"

  # A list of upstream source or transform IDs. See configuration for more info.
  #
  # * required
  # * type: [string]
  inputs = ["my-source-id"]

  # Your Humio ingestion token.
  #
  # * required
  # * type: string
  token = "${TOKEN_ENV_VAR}"
  token = "A94A8FE5CCB19BA61C4C08"

  # Enables/disables the sink healthcheck upon start.
  #
  # * optional
  # * default: true
  # * type: bool
  healthcheck = true
  healthcheck = false

  # The optional host to send Humio logs to.
  #
  # * optional
  # * no default
  # * type: string
  host = "http://myhumiohost.com"

  #
  # Batch
  #

  [sinks.humio_logs.batch]
    # The maximum size of a batch, in bytes, before it is flushed.
    #
    # * optional
    # * default: 1049000
    # * type: int
    # * unit: bytes
    max_size = 1049000

    # The maximum age of a batch before it is flushed.
    #
    # * optional
    # * default: 1
    # * type: int
    # * unit: seconds
    timeout_secs = 1

  #
  # Buffer
  #

  [sinks.humio_logs.buffer]
    # The maximum size of the buffer on the disk.
    #
    # * required
    # * type: int
    # * unit: bytes
    # * required when type = "disk"
    max_size = 104900000

    # The buffer's type and storage mechanism.
    #
    # * optional
    # * default: "memory"
    # * type: string
    # * enum: "memory" or "disk"
    type = "memory"
    type = "disk"

    # The maximum number of events allowed in the buffer.
    #
    # * optional
    # * default: 500
    # * type: int
    # * unit: events
    # * relevant when type = "memory"
    max_events = 500

    # The behavior when the buffer becomes full.
    #
    # * optional
    # * default: "block"
    # * type: string
    # * enum: "block" or "drop_newest"
    when_full = "block"
    when_full = "drop_newest"

  #
  # Encoding
  #

  [sinks.humio_logs.encoding]
    # The encoding codec used to serialize the events before outputting.
    #
    # * optional
    # * default: "json"
    # * type: string
    # * must be: "json" (if supplied)
    codec = "json"

    # Prevent the sink from encoding the specified labels.
    #
    # * optional
    # * no default
    # * type: [string]
    except_fields = ["timestamp", "message", "host"]

    # Limit the sink to only encoding the specified labels.
    #
    # * optional
    # * no default
    # * type: [string]
    only_fields = ["timestamp", "message", "host"]

    # How to format event timestamps.
    #
    # * optional
    # * default: "rfc3339"
    # * type: string
    # * enum: "rfc3339" or "unix"
    timestamp_format = "rfc3339"
    timestamp_format = "unix"

  #
  # Request
  #

  [sinks.humio_logs.request]
    # The maximum number of in-flight requests allowed at any given time.
    #
    # * optional
    # * default: 10
    # * type: int
    # * unit: requests
    in_flight_limit = 10

    # The time window, in seconds, used for the `rate_limit_num` option.
    #
    # * optional
    # * default: 1
    # * type: int
    # * unit: seconds
    rate_limit_duration_secs = 1

    # The maximum number of requests allowed within the `rate_limit_duration_secs`
    # time window.
    #
    # * optional
    # * default: 10
    # * type: int
    rate_limit_num = 10

    # The maximum number of retries to make for failed requests.
    #
    # * optional
    # * default: -1
    # * type: int
    retry_attempts = -1

    # The amount of time to wait before attempting the first retry for a failed
    # request. Once, the first retry has failed the fibonacci sequence will be used
    # to select future backoffs.
    #
    # * optional
    # * default: 1
    # * type: int
    # * unit: seconds
    retry_initial_backoff_secs = 1

    # The maximum amount of time, in seconds, to wait between retries.
    #
    # * optional
    # * default: 10
    # * type: int
    # * unit: seconds
    retry_max_duration_secs = 10

    # The maximum time a request can take before being aborted. It is highly
    # recommended that you do not lower value below the service's internal timeout,
    # as this could create orphaned requests, pile on retries, and result in
    # duplicate data downstream.
    #
    # * optional
    # * default: 60
    # * type: int
    # * unit: seconds
    timeout_secs = 60

# Batches `metric` events to InfluxDB using v1 or v2 HTTP API.
[sinks.influxdb_metrics]
  #
  # General
  #

  # The component type. This is a required field that tells Vector which
  # component to use. The value _must_ be `#{name}`.
  #
  # * required
  # * type: string
  # * must be: "influxdb_metrics"
  type = "influxdb_metrics"

  # A list of upstream source or transform IDs. See configuration for more info.
  #
  # * required
  # * type: [string]
  inputs = ["my-source-id"]

  # The destination bucket for writes into InfluxDB 2.
  #
  # * required
  # * type: string
  bucket = "vector-bucket"
  bucket = "4d2225e4d3d49f75"

  # Sets the target database for the write into InfluxDB 1.
  #
  # * required
  # * type: string
  database = "vector-database"
  database = "iot-store"

  # InfluxDB endpoint to send metrics to.
  #
  # * required
  # * type: string
  endpoint = "https://us-west-2-1.aws.cloud2.influxdata.com"
  endpoint = "http://localhost:8086/"

  # A prefix that will be added to all metric names.
  #
  # * required
  # * type: string
  namespace = "service"

  # Enables/disables the sink healthcheck upon start.
  #
  # * optional
  # * default: true
  # * type: bool
  healthcheck = true
  healthcheck = false

  #
  # auth
  #

  # Specifies the destination organization for writes into InfluxDB 2.
  #
  # * required
  # * type: string
  org = "Organization"
  org = "33f2cff0a28e5b63"

  # Authentication token for InfluxDB 2.
  #
  # * required
  # * type: string
  token = "${INFLUXDB_TOKEN_ENV_VAR}"
  token = "ef8d5de700e7989468166c40fc8a0ccd"

  # Sets the password for authentication if you’ve enabled authentication for the
  # write into InfluxDB 1.
  #
  # * optional
  # * no default
  # * type: string
  password = "${INFLUXDB_PASSWORD_ENV_VAR}"
  password = "influxdb4ever"

  # Sets the username for authentication if you’ve enabled authentication for the
  # write into InfluxDB 1.
  #
  # * optional
  # * no default
  # * type: string
  username = "todd"
  username = "vector-source"

  #
  # persistence
  #

  # Sets the write consistency for the point for InfluxDB 1.
  #
  # * optional
  # * no default
  # * type: string
  consistency = "any"
  consistency = "one"
  consistency = "quorum"
  consistency = "all"

  # Sets the target retention policy for the write into InfluxDB 1.
  #
  # * optional
  # * no default
  # * type: string
  retention_policy_name = "autogen"
  retention_policy_name = "one_day_only"

  #
  # Batch
  #

  [sinks.influxdb_metrics.batch]
    # The maximum size of a batch, in events, before it is flushed.
    #
    # * optional
    # * default: 20
    # * type: int
    # * unit: events
    max_events = 20

    # The maximum age of a batch before it is flushed.
    #
    # * optional
    # * default: 1
    # * type: int
    # * unit: seconds
    timeout_secs = 1

  #
  # Request
  #

  [sinks.influxdb_metrics.request]
    # The maximum number of in-flight requests allowed at any given time.
    #
    # * optional
    # * default: 5
    # * type: int
    # * unit: requests
    in_flight_limit = 5

    # The time window, in seconds, used for the `rate_limit_num` option.
    #
    # * optional
    # * default: 1
    # * type: int
    # * unit: seconds
    rate_limit_duration_secs = 1

    # The maximum number of requests allowed within the `rate_limit_duration_secs`
    # time window.
    #
    # * optional
    # * default: 5
    # * type: int
    rate_limit_num = 5

    # The maximum number of retries to make for failed requests.
    #
    # * optional
    # * default: -1
    # * type: int
    retry_attempts = -1

    # The amount of time to wait before attempting the first retry for a failed
    # request. Once, the first retry has failed the fibonacci sequence will be used
    # to select future backoffs.
    #
    # * optional
    # * default: 1
    # * type: int
    # * unit: seconds
    retry_initial_backoff_secs = 1

    # The maximum amount of time, in seconds, to wait between retries.
    #
    # * optional
    # * default: 10
    # * type: int
    # * unit: seconds
    retry_max_duration_secs = 10

    # The maximum time a request can take before being aborted. It is highly
    # recommended that you do not lower value below the service's internal timeout,
    # as this could create orphaned requests, pile on retries, and result in
    # duplicate data downstream.
    #
    # * optional
    # * default: 60
    # * type: int
    # * unit: seconds
    timeout_secs = 60

# Streams `log` events to Apache Kafka via the Kafka protocol.
[sinks.kafka]
  #
  # General
  #

  # The component type. This is a required field that tells Vector which
  # component to use. The value _must_ be `#{name}`.
  #
  # * required
  # * type: string
  # * must be: "kafka"
  type = "kafka"

  # A list of upstream source or transform IDs. See configuration for more info.
  #
  # * required
  # * type: [string]
  inputs = ["my-source-id"]

  # A comma-separated list of host and port pairs that are the addresses of the
  # Kafka brokers in a "bootstrap" Kafka cluster that a Kafka client connects to
  # initially to bootstrap itself.
  #
  # * required
  # * type: string
  bootstrap_servers = "10.14.22.123:9092,10.14.23.332:9092"

  # The log field name to use for the topic key. If unspecified, the key will be
  # randomly generated. If the field does not exist on the log, a blank value
  # will be used.
  #
  # * required
  # * type: string
  key_field = "user_id"

  # The Kafka topic name to write events to.
  #
  # * required
  # * type: string
  topic = "topic-1234"

  # Compression codec to use for compressing message sets
  #
  # * optional
  # * default: "none"
  # * type: string
  # * enum: "none", "gzip", "lz4", "snappy", and "zstd"
  compression = "none"
  compression = "gzip"
  compression = "lz4"
  compression = "snappy"
  compression = "zstd"

  # Enables/disables the sink healthcheck upon start.
  #
  # * optional
  # * default: true
  # * type: bool
  healthcheck = true
  healthcheck = false

  # Local message timeout.
  #
  # * optional
  # * default: 300000
  # * type: int
  message_timeout_ms = 150000
  message_timeout_ms = 450000

  # Default timeout for network requests.
  #
  # * optional
  # * default: 60000
  # * type: int
  socket_timeout_ms = 30000
  socket_timeout_ms = 90000

  #
  # Advanced
  #

  [sinks.kafka.librdkafka_options]
    # The options and their values. Accepts `string` values.
    #
    # * optional
    # * no default
    # * type: string
    "client.id" = "${ENV_VAR}"
    "fetch.error.backoff.ms" = "1000"
    "socket.send.buffer.bytes" = "100"

  #
  # Buffer
  #

  [sinks.kafka.buffer]
    # The maximum size of the buffer on the disk.
    #
    # * required
    # * type: int
    # * unit: bytes
    # * required when type = "disk"
    max_size = 104900000

    # The buffer's type and storage mechanism.
    #
    # * optional
    # * default: "memory"
    # * type: string
    # * enum: "memory" or "disk"
    type = "memory"
    type = "disk"

    # The maximum number of events allowed in the buffer.
    #
    # * optional
    # * default: 500
    # * type: int
    # * unit: events
    # * relevant when type = "memory"
    max_events = 500

    # The behavior when the buffer becomes full.
    #
    # * optional
    # * default: "block"
    # * type: string
    # * enum: "block" or "drop_newest"
    when_full = "block"
    when_full = "drop_newest"

  #
  # Encoding
  #

  [sinks.kafka.encoding]
    # The encoding codec used to serialize the events before outputting.
    #
    # * required
    # * type: string
    # * enum: "json" or "text"
    codec = "json"
    codec = "text"

    # Prevent the sink from encoding the specified labels.
    #
    # * optional
    # * no default
    # * type: [string]
    except_fields = ["timestamp", "message", "host"]

    # Limit the sink to only encoding the specified labels.
    #
    # * optional
    # * no default
    # * type: [string]
    only_fields = ["timestamp", "message", "host"]

    # How to format event timestamps.
    #
    # * optional
    # * default: "rfc3339"
    # * type: string
    # * enum: "rfc3339" or "unix"
    timestamp_format = "rfc3339"
    timestamp_format = "unix"

  #
  # TLS
  #

  [sinks.kafka.tls]
    # Absolute path to an additional CA certificate file, in DER or PEM format
    # (X.509).
    #
    # * optional
    # * no default
    # * type: string
    ca_path = "/path/to/certificate_authority.crt"

    # Absolute path to a certificate file used to identify this connection, in DER
    # or PEM format (X.509) or PKCS#12. If this is set and is not a PKCS#12
    # archive, `key_path` must also be set.
    #
    # * optional
    # * no default
    # * type: string
    crt_path = "/path/to/host_certificate.crt"

    # Enable TLS during connections to the remote.
    #
    # * optional
    # * default: false
    # * type: bool
    enabled = false
    enabled = true

    # Pass phrase used to unlock the encrypted key file. This has no effect unless
    # `key_path` is set.
    #
    # * optional
    # * no default
    # * type: string
    key_pass = "${KEY_PASS_ENV_VAR}"
    key_pass = "PassWord1"

    # Absolute path to a certificate key file used to identify this connection, in
    # DER or PEM format (PKCS#8). If this is set, `crt_path` must also be set.
    #
    # * optional
    # * no default
    # * type: string
    key_path = "/path/to/host_certificate.key"

# Batches `log` events to LogDna's HTTP Ingestion API.
[sinks.logdna]
  #
  # General
  #

  # The component type. This is a required field that tells Vector which
  # component to use. The value _must_ be `#{name}`.
  #
  # * required
  # * type: string
  # * must be: "logdna"
  type = "logdna"

  # A list of upstream source or transform IDs. See configuration for more info.
  #
  # * required
  # * type: [string]
  inputs = ["my-source-id"]

  # The Ingestion API key.
  #
  # * required
  # * type: string
  api_key = "${LOGDNA_API_KEY_ENV_VAR}"
  api_key = "ef8d5de700e7989468166c40fc8a0ccd"

  # The hostname that will be attached to each batch of events.
  #
  # * required
  # * type: string
  hostname = "my-local-machine"

  # The default app that will be set for events that do not contain a `file` or
  # `app` field.
  #
  # * optional
  # * default: "vector"
  # * type: string
  default_app = "vector"
  default_app = "myapp"

  # Enables/disables the sink healthcheck upon start.
  #
  # * optional
  # * default: true
  # * type: bool
  healthcheck = true
  healthcheck = false

  # An optional host that will override the default one.
  #
  # * optional
  # * no default
  # * type: string
  host = "http://127.0.0.1"
  host = "http://example.com"

  # The IP address that will be attached to each batch of events.
  #
  # * optional
  # * no default
  # * type: string
  ip = "0.0.0.0"

  # The mac address that will be attached to each batch of events.
  #
  # * optional
  # * no default
  # * type: string
  mac = "my-mac-address"

  # The tags that will be attached to each batch of events.
  #
  # * optional
  # * no default
  # * type: [string]
  tags = ["tag1", "tag2"]

  #
  # Batch
  #

  [sinks.logdna.batch]
    # The maximum size of a batch, in bytes, before it is flushed.
    #
    # * optional
    # * default: 10490000
    # * type: int
    # * unit: bytes
    max_size = 10490000

    # The maximum age of a batch before it is flushed.
    #
    # * optional
    # * default: 1
    # * type: int
    # * unit: seconds
    timeout_secs = 1

  #
  # Buffer
  #

  [sinks.logdna.buffer]
    # The maximum size of the buffer on the disk.
    #
    # * required
    # * type: int
    # * unit: bytes
    # * required when type = "disk"
    max_size = 104900000

    # The buffer's type and storage mechanism.
    #
    # * optional
    # * default: "memory"
    # * type: string
    # * enum: "memory" or "disk"
    type = "memory"
    type = "disk"

    # The maximum number of events allowed in the buffer.
    #
    # * optional
    # * default: 500
    # * type: int
    # * unit: events
    # * relevant when type = "memory"
    max_events = 500

    # The behavior when the buffer becomes full.
    #
    # * optional
    # * default: "block"
    # * type: string
    # * enum: "block" or "drop_newest"
    when_full = "block"
    when_full = "drop_newest"

  #
  # Encoding
  #

  [sinks.logdna.encoding]
    # Prevent the sink from encoding the specified labels.
    #
    # * optional
    # * no default
    # * type: [string]
    except_fields = ["timestamp", "message", "host"]

    # Limit the sink to only encoding the specified labels.
    #
    # * optional
    # * no default
    # * type: [string]
    only_fields = ["timestamp", "message", "host"]

    # How to format event timestamps.
    #
    # * optional
    # * default: "rfc3339"
    # * type: string
    # * enum: "rfc3339" or "unix"
    timestamp_format = "rfc3339"
    timestamp_format = "unix"

  #
  # Request
  #

  [sinks.logdna.request]
    # The maximum number of in-flight requests allowed at any given time.
    #
    # * optional
    # * default: 5
    # * type: int
    # * unit: requests
    in_flight_limit = 5

    # The time window, in seconds, used for the `rate_limit_num` option.
    #
    # * optional
    # * default: 1
    # * type: int
    # * unit: seconds
    rate_limit_duration_secs = 1

    # The maximum number of requests allowed within the `rate_limit_duration_secs`
    # time window.
    #
    # * optional
    # * default: 5
    # * type: int
    rate_limit_num = 5

    # The maximum number of retries to make for failed requests.
    #
    # * optional
    # * default: -1
    # * type: int
    retry_attempts = -1

    # The amount of time to wait before attempting the first retry for a failed
    # request. Once, the first retry has failed the fibonacci sequence will be used
    # to select future backoffs.
    #
    # * optional
    # * default: 1
    # * type: int
    # * unit: seconds
    retry_initial_backoff_secs = 1

    # The maximum amount of time, in seconds, to wait between retries.
    #
    # * optional
    # * default: 10
    # * type: int
    # * unit: seconds
    retry_max_duration_secs = 10

    # The maximum time a request can take before being aborted. It is highly
    # recommended that you do not lower value below the service's internal timeout,
    # as this could create orphaned requests, pile on retries, and result in
    # duplicate data downstream.
    #
    # * optional
    # * default: 60
    # * type: int
    # * unit: seconds
    timeout_secs = 60

# Batches `log` events to Loki.
[sinks.loki]
  #
  # General
  #

  # The component type. This is a required field that tells Vector which
  # component to use. The value _must_ be `#{name}`.
  #
  # * required
  # * type: string
  # * must be: "loki"
  type = "loki"

  # A list of upstream source or transform IDs. See configuration for more info.
  #
  # * required
  # * type: [string]
  inputs = ["my-source-id"]

  # The endpoint used to ship logs to.
  #
  # * required
  # * type: string
  endpoint = "http://localhost:3100"
  endpoint = "http://127.0.0.1:8080"

  # Enables/disables the sink healthcheck upon start.
  #
  # * optional
  # * default: true
  # * type: bool
  healthcheck = true
  healthcheck = false

  # If this is set to `true` then when labels are collected from events those
  # fields will also get removed from the event.
  #
  # * optional
  # * default: false
  # * type: bool
  remove_label_fields = false
  remove_label_fields = true

  # If this is set to `true` then the timestamp will be removed from the event.
  # This is useful because loki uses the timestamp to index the event.
  #
  # * optional
  # * default: true
  # * type: bool
  remove_timestamp = true
  remove_timestamp = false

  # The tenant id that will be sent with every request, by default this is not
  # required since a proxy should set this header. When running loki locally a
  # tenant id is not required either.
  #
  # You can read more about tenant id's here
  #
  # * optional
  # * no default
  # * type: string
  tenant_id = "some_tenant_id"

  #
  # Auth
  #

  [sinks.loki.auth]
    # The authentication strategy to use.
    #
    # * required
    # * type: string
    # * must be: "basic"
    strategy = "basic"

    # The basic authentication password.If using GrafanaLab's hosted Loki then this
    # must be setto your `instanceId`.
    #
    # * required
    # * type: string
    # * required when strategy = "basic"
    password = "${PASSWORD_ENV_VAR}"
    password = "password"

    # The basic authentication user name.If using GrafanaLab's hosted Loki then
    # this must be setto your Grafana.com api key.
    #
    # * required
    # * type: string
    # * required when strategy = "basic"
    user = "${USERNAME_ENV_VAR}"
    user = "username"

  #
  # Batch
  #

  [sinks.loki.batch]
    # The maximum size of a batch, in bytes, before it is flushed.
    #
    # * optional
    # * default: 10490000
    # * type: int
    # * unit: bytes
    max_size = 10490000

    # The maximum age of a batch before it is flushed.
    #
    # * optional
    # * default: 1
    # * type: int
    # * unit: seconds
    timeout_secs = 1

  #
  # Buffer
  #

  [sinks.loki.buffer]
    # The maximum size of the buffer on the disk.
    #
    # * required
    # * type: int
    # * unit: bytes
    # * required when type = "disk"
    max_size = 104900000

    # The buffer's type and storage mechanism.
    #
    # * optional
    # * default: "memory"
    # * type: string
    # * enum: "memory" or "disk"
    type = "memory"
    type = "disk"

    # The maximum number of events allowed in the buffer.
    #
    # * optional
    # * default: 500
    # * type: int
    # * unit: events
    # * relevant when type = "memory"
    max_events = 500

    # The behavior when the buffer becomes full.
    #
    # * optional
    # * default: "block"
    # * type: string
    # * enum: "block" or "drop_newest"
    when_full = "block"
    when_full = "drop_newest"

  #
  # Encoding
  #

  [sinks.loki.encoding]
    # The encoding codec used to serialize the events before outputting.
    #
    # * optional
    # * default: "json"
    # * type: string
    # * enum: "json" or "text"
    codec = "json"
    codec = "text"

    # Prevent the sink from encoding the specified labels.
    #
    # * optional
    # * no default
    # * type: [string]
    except_fields = ["timestamp", "message", "host"]

    # Limit the sink to only encoding the specified labels.
    #
    # * optional
    # * no default
    # * type: [string]
    only_fields = ["timestamp", "message", "host"]

    # How to format event timestamps.
    #
    # * optional
    # * default: "rfc3339"
    # * type: string
    # * enum: "rfc3339" or "unix"
    timestamp_format = "rfc3339"
    timestamp_format = "unix"

  #
  # Labels
  #

  [sinks.loki.labels]
    # A key-value pair for labels.
    #
    # * required
    # * type: string
    key = "value"
    key = "{{ event_field }}"

  #
  # Request
  #

  [sinks.loki.request]
    # The maximum number of in-flight requests allowed at any given time.
    #
    # * optional
    # * default: 5
    # * type: int
    # * unit: requests
    in_flight_limit = 5

    # The time window, in seconds, used for the `rate_limit_num` option.
    #
    # * optional
    # * default: 1
    # * type: int
    # * unit: seconds
    rate_limit_duration_secs = 1

    # The maximum number of requests allowed within the `rate_limit_duration_secs`
    # time window.
    #
    # * optional
    # * default: 5
    # * type: int
    rate_limit_num = 5

    # The maximum number of retries to make for failed requests.
    #
    # * optional
    # * default: -1
    # * type: int
    retry_attempts = -1

    # The amount of time to wait before attempting the first retry for a failed
    # request. Once, the first retry has failed the fibonacci sequence will be used
    # to select future backoffs.
    #
    # * optional
    # * default: 1
    # * type: int
    # * unit: seconds
    retry_initial_backoff_secs = 1

    # The maximum amount of time, in seconds, to wait between retries.
    #
    # * optional
    # * default: 10
    # * type: int
    # * unit: seconds
    retry_max_duration_secs = 10

    # The maximum time a request can take before being aborted. It is highly
    # recommended that you do not lower value below the service's internal timeout,
    # as this could create orphaned requests, pile on retries, and result in
    # duplicate data downstream.
    #
    # * optional
    # * default: 60
    # * type: int
    # * unit: seconds
    timeout_secs = 60

  #
  # TLS
  #

  [sinks.loki.tls]
    # Absolute path to an additional CA certificate file, in DER or PEM format
    # (X.509).
    #
    # * optional
    # * no default
    # * type: string
    ca_path = "/path/to/certificate_authority.crt"

    # Absolute path to a certificate file used to identify this connection, in DER
    # or PEM format (X.509) or PKCS#12. If this is set and is not a PKCS#12
    # archive, `key_path` must also be set.
    #
    # * optional
    # * no default
    # * type: string
    crt_path = "/path/to/host_certificate.crt"

    # Pass phrase used to unlock the encrypted key file. This has no effect unless
    # `key_path` is set.
    #
    # * optional
    # * no default
    # * type: string
    key_pass = "${KEY_PASS_ENV_VAR}"
    key_pass = "PassWord1"

    # Absolute path to a certificate key file used to identify this connection, in
    # DER or PEM format (PKCS#8). If this is set, `crt_path` must also be set.
    #
    # * optional
    # * no default
    # * type: string
    key_path = "/path/to/host_certificate.key"

    # If `true` (the default), Vector will validate the TLS certificate of the
    # remote host. Do NOT set this to `false` unless you understand the risks of
    # not verifying the remote certificate.
    #
    # * optional
    # * default: true
    # * type: bool
    verify_certificate = true
    verify_certificate = false

    # If `true` (the default), Vector will validate the configured remote host name
    # against the remote host's TLS certificate. Do NOT set this to `false` unless
    # you understand the risks of not verifying the remote hostname.
    #
    # * optional
    # * default: true
    # * type: bool
    verify_hostname = true
    verify_hostname = false

# Batches `log` events to New Relic's log service via their log API.
[sinks.new_relic_logs]
  #
  # General
  #

  # The component type. This is a required field that tells Vector which
  # component to use. The value _must_ be `#{name}`.
  #
  # * required
  # * type: string
  # * must be: "new_relic_logs"
  type = "new_relic_logs"

  # A list of upstream source or transform IDs. See configuration for more info.
  #
  # * required
  # * type: [string]
  inputs = ["my-source-id"]

  # Enables/disables the sink healthcheck upon start.
  #
  # * optional
  # * default: true
  # * type: bool
  healthcheck = true
  healthcheck = false

  # Your New Relic insert key (if applicable).
  #
  # * optional
  # * no default
  # * type: string
  insert_key = "xxxx"
  insert_key = "${INSERT_KEY_ENV_VAR}"

  # Your New Relic license key (if applicable).
  #
  # * optional
  # * no default
  # * type: string
  license_key = "xxxx"
  license_key = "${LICENSE_KEY_ENV_VAR}"

  # The API region to send logs to.
  #
  # * optional
  # * default: "us"
  # * type: string
  # * enum: "us" or "eu"
  region = "us"
  region = "eu"

  #
  # Batch
  #

  [sinks.new_relic_logs.batch]
    # The maximum size of a batch, in bytes, before it is flushed.
    #
    # * optional
    # * default: 524000
    # * type: int
    # * unit: bytes
    max_size = 524000

    # The maximum age of a batch before it is flushed.
    #
    # * optional
    # * default: 1
    # * type: int
    # * unit: seconds
    timeout_secs = 1

  #
  # Buffer
  #

  [sinks.new_relic_logs.buffer]
    # The maximum size of the buffer on the disk.
    #
    # * required
    # * type: int
    # * unit: bytes
    # * required when type = "disk"
    max_size = 104900000

    # The buffer's type and storage mechanism.
    #
    # * optional
    # * default: "memory"
    # * type: string
    # * enum: "memory" or "disk"
    type = "memory"
    type = "disk"

    # The maximum number of events allowed in the buffer.
    #
    # * optional
    # * default: 500
    # * type: int
    # * unit: events
    # * relevant when type = "memory"
    max_events = 500

    # The behavior when the buffer becomes full.
    #
    # * optional
    # * default: "block"
    # * type: string
    # * enum: "block" or "drop_newest"
    when_full = "block"
    when_full = "drop_newest"

  #
  # Encoding
  #

  [sinks.new_relic_logs.encoding]
    # The encoding codec used to serialize the events before outputting.
    #
    # * optional
    # * default: "json"
    # * type: string
    # * must be: "json" (if supplied)
    codec = "json"

    # Prevent the sink from encoding the specified labels.
    #
    # * optional
    # * no default
    # * type: [string]
    except_fields = ["timestamp", "message", "host"]

    # Limit the sink to only encoding the specified labels.
    #
    # * optional
    # * no default
    # * type: [string]
    only_fields = ["timestamp", "message", "host"]

    # How to format event timestamps.
    #
    # * optional
    # * default: "rfc3339"
    # * type: string
    # * enum: "rfc3339" or "unix"
    timestamp_format = "rfc3339"
    timestamp_format = "unix"

  #
  # Request
  #

  [sinks.new_relic_logs.request]
    # The maximum number of in-flight requests allowed at any given time.
    #
    # * optional
    # * default: 5
    # * type: int
    # * unit: requests
    in_flight_limit = 5

    # The time window, in seconds, used for the `rate_limit_num` option.
    #
    # * optional
    # * default: 1
    # * type: int
    # * unit: seconds
    rate_limit_duration_secs = 1

    # The maximum number of requests allowed within the `rate_limit_duration_secs`
    # time window.
    #
    # * optional
    # * default: 100
    # * type: int
    rate_limit_num = 100

    # The maximum number of retries to make for failed requests.
    #
    # * optional
    # * default: -1
    # * type: int
    retry_attempts = -1

    # The amount of time to wait before attempting the first retry for a failed
    # request. Once, the first retry has failed the fibonacci sequence will be used
    # to select future backoffs.
    #
    # * optional
    # * default: 1
    # * type: int
    # * unit: seconds
    retry_initial_backoff_secs = 1

    # The maximum amount of time, in seconds, to wait between retries.
    #
    # * optional
    # * default: 10
    # * type: int
    # * unit: seconds
    retry_max_duration_secs = 10

    # The maximum time a request can take before being aborted. It is highly
    # recommended that you do not lower value below the service's internal timeout,
    # as this could create orphaned requests, pile on retries, and result in
    # duplicate data downstream.
    #
    # * optional
    # * default: 30
    # * type: int
    # * unit: seconds
    timeout_secs = 30

# Exposes `metric` events to Prometheus metrics service.
[sinks.prometheus]
  # The component type. This is a required field that tells Vector which
  # component to use. The value _must_ be `#{name}`.
  #
  # * required
  # * type: string
  # * must be: "prometheus"
  type = "prometheus"

  # A list of upstream source or transform IDs. See configuration for more info.
  #
  # * required
  # * type: [string]
  inputs = ["my-source-id"]

  # The address to expose for scraping.
  #
  # * required
  # * type: string
  address = "0.0.0.0:9598"

  # A prefix that will be added to all metric names.
  # It should follow Prometheus naming conventions.
  #
  # * required
  # * type: string
  namespace = "service"

  # Default buckets to use for aggregating distribution metrics into histograms.
  #
  # * optional
  # * default: [0.005, 0.01, 0.025, 0.05, 0.1, 0.25, 0.5, 1.0, 2.5, 5.0, 10.0]
  # * type: [float]
  # * unit: seconds
  buckets = [0.005, 0.01, 0.025, 0.05, 0.1, 0.25, 0.5, 1.0, 2.5, 5.0, 10.0]

  # Time interval between set values are reset.
  #
  # * optional
  # * default: 60
  # * type: int
  # * unit: seconds
  flush_period_secs = 60

# Batches `log` events to Sematext via the Elasticsearch API.
[sinks.sematext_logs]
  #
  # General
  #

  # The component type. This is a required field that tells Vector which
  # component to use. The value _must_ be `#{name}`.
  #
  # * required
  # * type: string
  # * must be: "sematext_logs"
  type = "sematext_logs"

  # A list of upstream source or transform IDs. See configuration for more info.
  #
  # * required
  # * type: [string]
  inputs = ["my-source-id"]

  # The token that will be used to write to Sematext.
  #
  # * required
  # * type: string
  token = "${SEMATEXT_TOKEN_ENV_VAR}"
  token = "some-sematext-token"

  # Enables/disables the sink healthcheck upon start.
  #
  # * optional
  # * default: true
  # * type: bool
  healthcheck = true
  healthcheck = false

  # The host that will be used to send logs to. This option is required if
  # `region` is not set.
  #
  # * optional
  # * no default
  # * type: string
  host = "http://127.0.0.1"
  host = "http://example.com"

  # The region destination to send logs to. This option is required if `host` is
  # not set.
  #
  # * optional
  # * no default
  # * type: string
  region = "na"
  region = "eu"

  #
  # Batch
  #

  [sinks.sematext_logs.batch]
    # The maximum size of a batch, in bytes, before it is flushed.
    #
    # * optional
    # * default: 10490000
    # * type: int
    # * unit: bytes
    max_size = 10490000

    # The maximum age of a batch before it is flushed.
    #
    # * optional
    # * default: 1
    # * type: int
    # * unit: seconds
    timeout_secs = 1

  #
  # Buffer
  #

  [sinks.sematext_logs.buffer]
    # The maximum size of the buffer on the disk.
    #
    # * required
    # * type: int
    # * unit: bytes
    # * required when type = "disk"
    max_size = 104900000

    # The buffer's type and storage mechanism.
    #
    # * optional
    # * default: "memory"
    # * type: string
    # * enum: "memory" or "disk"
    type = "memory"
    type = "disk"

    # The maximum number of events allowed in the buffer.
    #
    # * optional
    # * default: 500
    # * type: int
    # * unit: events
    # * relevant when type = "memory"
    max_events = 500

    # The behavior when the buffer becomes full.
    #
    # * optional
    # * default: "block"
    # * type: string
    # * enum: "block" or "drop_newest"
    when_full = "block"
    when_full = "drop_newest"

  #
  # Encoding
  #

  [sinks.sematext_logs.encoding]
    # Prevent the sink from encoding the specified labels.
    #
    # * optional
    # * no default
    # * type: [string]
    except_fields = ["timestamp", "message", "host"]

    # Limit the sink to only encoding the specified labels.
    #
    # * optional
    # * no default
    # * type: [string]
    only_fields = ["timestamp", "message", "host"]

    # How to format event timestamps.
    #
    # * optional
    # * default: "rfc3339"
    # * type: string
    # * enum: "rfc3339" or "unix"
    timestamp_format = "rfc3339"
    timestamp_format = "unix"

  #
  # Request
  #

  [sinks.sematext_logs.request]
    # The maximum number of in-flight requests allowed at any given time.
    #
    # * optional
    # * default: 5
    # * type: int
    # * unit: requests
    in_flight_limit = 5

    # The time window, in seconds, used for the `rate_limit_num` option.
    #
    # * optional
    # * default: 1
    # * type: int
    # * unit: seconds
    rate_limit_duration_secs = 1

    # The maximum number of requests allowed within the `rate_limit_duration_secs`
    # time window.
    #
    # * optional
    # * default: 5
    # * type: int
    rate_limit_num = 5

    # The maximum number of retries to make for failed requests.
    #
    # * optional
    # * default: -1
    # * type: int
    retry_attempts = -1

    # The amount of time to wait before attempting the first retry for a failed
    # request. Once, the first retry has failed the fibonacci sequence will be used
    # to select future backoffs.
    #
    # * optional
    # * default: 1
    # * type: int
    # * unit: seconds
    retry_initial_backoff_secs = 1

    # The maximum amount of time, in seconds, to wait between retries.
    #
    # * optional
    # * default: 10
    # * type: int
    # * unit: seconds
    retry_max_duration_secs = 10

    # The maximum time a request can take before being aborted. It is highly
    # recommended that you do not lower value below the service's internal timeout,
    # as this could create orphaned requests, pile on retries, and result in
    # duplicate data downstream.
    #
    # * optional
    # * default: 60
    # * type: int
    # * unit: seconds
    timeout_secs = 60

# Streams `log` events to a socket, such as a TCP or Unix domain socket.
[sinks.socket]
  #
  # General
  #

  # The component type. This is a required field that tells Vector which
  # component to use. The value _must_ be `#{name}`.
  #
  # * required
  # * type: string
  # * must be: "socket"
  type = "socket"

  # A list of upstream source or transform IDs. See configuration for more info.
  #
  # * required
  # * type: [string]
  inputs = ["my-source-id"]

  # The address to connect to. The address _must_ include a port.
  #
  # * required
  # * type: string
  # * required when mode = "tcp"
  address = "92.12.333.224:5000"

  # The type of socket to use.
  #
  # * required
  # * type: string
  # * enum: "tcp" or "unix"
  mode = "tcp"
  mode = "unix"

  # The unix socket path. This should be the absolute path.
  #
  # * required
  # * type: string
  # * required when mode = "unix"
  path = "/path/to/socket"

  # Enables/disables the sink healthcheck upon start.
  #
  # * optional
  # * default: true
  # * type: bool
  healthcheck = true
  healthcheck = false

  #
  # Buffer
  #

  [sinks.socket.buffer]
    # The maximum size of the buffer on the disk.
    #
    # * required
    # * type: int
    # * unit: bytes
    # * required when type = "disk"
    max_size = 104900000

    # The buffer's type and storage mechanism.
    #
    # * optional
    # * default: "memory"
    # * type: string
    # * enum: "memory" or "disk"
    type = "memory"
    type = "disk"

    # The maximum number of events allowed in the buffer.
    #
    # * optional
    # * default: 500
    # * type: int
    # * unit: events
    # * relevant when type = "memory"
    max_events = 500

    # The behavior when the buffer becomes full.
    #
    # * optional
    # * default: "block"
    # * type: string
    # * enum: "block" or "drop_newest"
    when_full = "block"
    when_full = "drop_newest"

  #
  # Encoding
  #

  [sinks.socket.encoding]
    # The encoding codec used to serialize the events before outputting.
    #
    # * required
    # * type: string
    # * enum: "json" or "text"
    codec = "json"
    codec = "text"

    # Prevent the sink from encoding the specified labels.
    #
    # * optional
    # * no default
    # * type: [string]
    except_fields = ["timestamp", "message", "host"]

    # Limit the sink to only encoding the specified labels.
    #
    # * optional
    # * no default
    # * type: [string]
    only_fields = ["timestamp", "message", "host"]

    # How to format event timestamps.
    #
    # * optional
    # * default: "rfc3339"
    # * type: string
    # * enum: "rfc3339" or "unix"
    timestamp_format = "rfc3339"
    timestamp_format = "unix"

  #
  # TLS
  #

  [sinks.socket.tls]
    # Absolute path to an additional CA certificate file, in DER or PEM format
    # (X.509).
    #
    # * optional
    # * no default
    # * type: string
    ca_path = "/path/to/certificate_authority.crt"

    # Absolute path to a certificate file used to identify this connection, in DER
    # or PEM format (X.509) or PKCS#12. If this is set and is not a PKCS#12
    # archive, `key_path` must also be set.
    #
    # * optional
    # * no default
    # * type: string
    crt_path = "/path/to/host_certificate.crt"

    # Enable TLS during connections to the remote.
    #
    # * optional
    # * default: false
    # * type: bool
    enabled = false
    enabled = true

    # Pass phrase used to unlock the encrypted key file. This has no effect unless
    # `key_path` is set.
    #
    # * optional
    # * no default
    # * type: string
    key_pass = "${KEY_PASS_ENV_VAR}"
    key_pass = "PassWord1"

    # Absolute path to a certificate key file used to identify this connection, in
    # DER or PEM format (PKCS#8). If this is set, `crt_path` must also be set.
    #
    # * optional
    # * no default
    # * type: string
    key_path = "/path/to/host_certificate.key"

    # If `true` (the default), Vector will validate the TLS certificate of the
    # remote host. Do NOT set this to `false` unless you understand the risks of
    # not verifying the remote certificate.
    #
    # * optional
    # * default: true
    # * type: bool
    verify_certificate = true
    verify_certificate = false

    # If `true` (the default), Vector will validate the configured remote host name
    # against the remote host's TLS certificate. Do NOT set this to `false` unless
    # you understand the risks of not verifying the remote hostname.
    #
    # * optional
    # * default: true
    # * type: bool
    verify_hostname = true
    verify_hostname = false

# Batches `log` events to a Splunk's HTTP Event Collector.
[sinks.splunk_hec]
  #
  # General
  #

  # The component type. This is a required field that tells Vector which
  # component to use. The value _must_ be `#{name}`.
  #
  # * required
  # * type: string
  # * must be: "splunk_hec"
  type = "splunk_hec"

  # A list of upstream source or transform IDs. See configuration for more info.
  #
  # * required
  # * type: [string]
  inputs = ["my-source-id"]

  # Your Splunk HEC host.
  #
  # * required
  # * type: string
  host = "http://my-splunk-host.com"

  # Your Splunk HEC token.
  #
  # * required
  # * type: string
  token = "${TOKEN_ENV_VAR}"
  token = "A94A8FE5CCB19BA61C4C08"

  # Enables/disables the sink healthcheck upon start.
  #
  # * optional
  # * default: true
  # * type: bool
  healthcheck = true
  healthcheck = false

  # Fields to be added to Splunk index.
  #
  # * optional
  # * no default
  # * type: [string]
  # * relevant when encoding = "json"
  indexed_fields = ["field1", "field2"]

  #
  # Batch
  #

  [sinks.splunk_hec.batch]
    # The maximum size of a batch, in bytes, before it is flushed.
    #
    # * optional
    # * default: 1049000
    # * type: int
    # * unit: bytes
    max_size = 1049000

    # The maximum age of a batch before it is flushed.
    #
    # * optional
    # * default: 1
    # * type: int
    # * unit: seconds
    timeout_secs = 1

  #
  # Buffer
  #

  [sinks.splunk_hec.buffer]
    # The maximum size of the buffer on the disk.
    #
    # * required
    # * type: int
    # * unit: bytes
    # * required when type = "disk"
    max_size = 104900000

    # The buffer's type and storage mechanism.
    #
    # * optional
    # * default: "memory"
    # * type: string
    # * enum: "memory" or "disk"
    type = "memory"
    type = "disk"

    # The maximum number of events allowed in the buffer.
    #
    # * optional
    # * default: 500
    # * type: int
    # * unit: events
    # * relevant when type = "memory"
    max_events = 500

    # The behavior when the buffer becomes full.
    #
    # * optional
    # * default: "block"
    # * type: string
    # * enum: "block" or "drop_newest"
    when_full = "block"
    when_full = "drop_newest"

  #
  # Encoding
  #

  [sinks.splunk_hec.encoding]
    # The encoding codec used to serialize the events before outputting.
    #
    # * required
    # * type: string
    # * enum: "json" or "text"
    codec = "json"
    codec = "text"

    # Prevent the sink from encoding the specified labels.
    #
    # * optional
    # * no default
    # * type: [string]
    except_fields = ["timestamp", "message", "host"]

    # Limit the sink to only encoding the specified labels.
    #
    # * optional
    # * no default
    # * type: [string]
    only_fields = ["timestamp", "message", "host"]

    # How to format event timestamps.
    #
    # * optional
    # * default: "rfc3339"
    # * type: string
    # * enum: "rfc3339" or "unix"
    timestamp_format = "rfc3339"
    timestamp_format = "unix"

  #
  # Request
  #

  [sinks.splunk_hec.request]
    # The maximum number of in-flight requests allowed at any given time.
    #
    # * optional
    # * default: 10
    # * type: int
    # * unit: requests
    in_flight_limit = 10

    # The time window, in seconds, used for the `rate_limit_num` option.
    #
    # * optional
    # * default: 1
    # * type: int
    # * unit: seconds
    rate_limit_duration_secs = 1

    # The maximum number of requests allowed within the `rate_limit_duration_secs`
    # time window.
    #
    # * optional
    # * default: 10
    # * type: int
    rate_limit_num = 10

    # The maximum number of retries to make for failed requests.
    #
    # * optional
    # * default: -1
    # * type: int
    retry_attempts = -1

    # The amount of time to wait before attempting the first retry for a failed
    # request. Once, the first retry has failed the fibonacci sequence will be used
    # to select future backoffs.
    #
    # * optional
    # * default: 1
    # * type: int
    # * unit: seconds
    retry_initial_backoff_secs = 1

    # The maximum amount of time, in seconds, to wait between retries.
    #
    # * optional
    # * default: 10
    # * type: int
    # * unit: seconds
    retry_max_duration_secs = 10

    # The maximum time a request can take before being aborted. It is highly
    # recommended that you do not lower value below the service's internal timeout,
    # as this could create orphaned requests, pile on retries, and result in
    # duplicate data downstream.
    #
    # * optional
    # * default: 60
    # * type: int
    # * unit: seconds
    timeout_secs = 60

  #
  # TLS
  #

  [sinks.splunk_hec.tls]
    # Absolute path to an additional CA certificate file, in DER or PEM format
    # (X.509).
    #
    # * optional
    # * no default
    # * type: string
    ca_path = "/path/to/certificate_authority.crt"

    # Absolute path to a certificate file used to identify this connection, in DER
    # or PEM format (X.509) or PKCS#12. If this is set and is not a PKCS#12
    # archive, `key_path` must also be set.
    #
    # * optional
    # * no default
    # * type: string
    crt_path = "/path/to/host_certificate.crt"

    # Pass phrase used to unlock the encrypted key file. This has no effect unless
    # `key_path` is set.
    #
    # * optional
    # * no default
    # * type: string
    key_pass = "${KEY_PASS_ENV_VAR}"
    key_pass = "PassWord1"

    # Absolute path to a certificate key file used to identify this connection, in
    # DER or PEM format (PKCS#8). If this is set, `crt_path` must also be set.
    #
    # * optional
    # * no default
    # * type: string
    key_path = "/path/to/host_certificate.key"

    # If `true` (the default), Vector will validate the TLS certificate of the
    # remote host. Do NOT set this to `false` unless you understand the risks of
    # not verifying the remote certificate.
    #
    # * optional
    # * default: true
    # * type: bool
    verify_certificate = true
    verify_certificate = false

# Streams `metric` events to StatsD metrics service.
[sinks.statsd]
  # The component type. This is a required field that tells Vector which
  # component to use. The value _must_ be `#{name}`.
  #
  # * required
  # * type: string
  # * must be: "statsd"
  type = "statsd"

  # A list of upstream source or transform IDs. See configuration for more info.
  #
  # * required
  # * type: [string]
  inputs = ["my-source-id"]

  # A prefix that will be added to all metric names.
  #
  # * required
  # * type: string
  namespace = "service"

  # The UDP socket address to send stats to.
  #
  # * optional
  # * default: "127.0.0.1:8125"
  # * type: string
  address = "127.0.0.1:8125"

  # Enables/disables the sink healthcheck upon start.
  #
  # * optional
  # * default: true
  # * type: bool
  healthcheck = true
  healthcheck = false

# Streams `log` events to another downstream `vector` source.
[sinks.vector]
  #
  # General
  #

  # The component type. This is a required field that tells Vector which
  # component to use. The value _must_ be `#{name}`.
  #
  # * required
  # * type: string
  # * must be: "vector"
  type = "vector"

  # A list of upstream source or transform IDs. See configuration for more info.
  #
  # * required
  # * type: [string]
  inputs = ["my-source-id"]

  # The downstream Vector address to connect to. The address _must_ include a
  # port.
  #
  # * required
  # * type: string
  address = "92.12.333.224:5000"

  # Enables/disables the sink healthcheck upon start.
  #
  # * optional
  # * default: true
  # * type: bool
  healthcheck = true
  healthcheck = false

  #
  # Buffer
  #

  [sinks.vector.buffer]
    # The maximum size of the buffer on the disk.
    #
    # * required
    # * type: int
    # * unit: bytes
    # * required when type = "disk"
    max_size = 104900000

    # The buffer's type and storage mechanism.
    #
    # * optional
    # * default: "memory"
    # * type: string
    # * enum: "memory" or "disk"
    type = "memory"
    type = "disk"

    # The maximum number of events allowed in the buffer.
    #
    # * optional
    # * default: 500
    # * type: int
    # * unit: events
    # * relevant when type = "memory"
    max_events = 500

    # The behavior when the buffer becomes full.
    #
    # * optional
    # * default: "block"
    # * type: string
    # * enum: "block" or "drop_newest"
    when_full = "block"
    when_full = "drop_newest"<|MERGE_RESOLUTION|>--- conflicted
+++ resolved
@@ -2221,60 +2221,6 @@
       # * relevant when type = "check_fields"
       "method.neq" = "POST"
 
-<<<<<<< HEAD
-# Accepts and outputs `metric` events allowing you to limit the cardinality of tags.
-[transforms.tag_cardinality_limit]
-  # The component type. This is a required field that tells Vector which
-  # component to use. The value _must_ be `#{name}`.
-  #
-  # * required
-  # * type: string
-  # * must be: "tag_cardinality_limit"
-  type = "tag_cardinality_limit"
-
-  # A list of upstream source or transform IDs. See configuration for more info.
-  #
-  # * required
-  # * type: [string]
-  inputs = ["my-source-id"]
-
-  # Controls what approach is used internally to keep track of previously seen
-  # tags and deterime when a tag on an incoming metric exceeds the limit.
-  #
-  # * required
-  # * type: string
-  # * enum: "exact" or "probabilistic"
-  mode = "exact"
-  mode = "probabilistic"
-
-  # The size of the cache in bytes to use to detect duplicate tags. The bigger
-  # the cache the less likely it is to have a 'false positive' or a case where we
-  # allow a new value for tag even after we have reached the configured limits.
-  #
-  # * optional
-  # * default: 5120000
-  # * type: int
-  # * unit: bytes
-  # * relevant when mode = "probabilistic"
-  cache_size_per_tag = 5120000
-
-  # Controls what should happen when a metric comes in with a tag that would
-  # exceed the configured limit on cardinality.
-  #
-  # * optional
-  # * default: "drop_tag"
-  # * type: string
-  # * enum: "drop_tag" or "drop_event"
-  limit_exceeded_action = "drop_tag"
-  limit_exceeded_action = "drop_event"
-
-  # How many distinct values to accept for any given key.
-  #
-  # * optional
-  # * default: 500
-  # * type: int
-  value_limit = 500
-=======
       # Checks whether a string field contains a string argument.
       #
       # * optional
@@ -2290,7 +2236,59 @@
       # * type: string
       # * relevant when type = "check_fields"
       "environment.prefix" = "staging-"
->>>>>>> 3b56152a
+
+# Accepts and outputs `metric` events allowing you to limit the cardinality of tags.
+[transforms.tag_cardinality_limit]
+  # The component type. This is a required field that tells Vector which
+  # component to use. The value _must_ be `#{name}`.
+  #
+  # * required
+  # * type: string
+  # * must be: "tag_cardinality_limit"
+  type = "tag_cardinality_limit"
+
+  # A list of upstream source or transform IDs. See configuration for more info.
+  #
+  # * required
+  # * type: [string]
+  inputs = ["my-source-id"]
+
+  # Controls what approach is used internally to keep track of previously seen
+  # tags and deterime when a tag on an incoming metric exceeds the limit.
+  #
+  # * required
+  # * type: string
+  # * enum: "exact" or "probabilistic"
+  mode = "exact"
+  mode = "probabilistic"
+
+  # The size of the cache in bytes to use to detect duplicate tags. The bigger
+  # the cache the less likely it is to have a 'false positive' or a case where we
+  # allow a new value for tag even after we have reached the configured limits.
+  #
+  # * optional
+  # * default: 5120000
+  # * type: int
+  # * unit: bytes
+  # * relevant when mode = "probabilistic"
+  cache_size_per_tag = 5120000
+
+  # Controls what should happen when a metric comes in with a tag that would
+  # exceed the configured limit on cardinality.
+  #
+  # * optional
+  # * default: "drop_tag"
+  # * type: string
+  # * enum: "drop_tag" or "drop_event"
+  limit_exceeded_action = "drop_tag"
+  limit_exceeded_action = "drop_event"
+
+  # How many distinct values to accept for any given key.
+  #
+  # * optional
+  # * default: 500
+  # * type: int
+  value_limit = 500
 
 # Accepts and outputs `log` events allowing you to tokenize a field's value by splitting on white space, ignoring special wrapping characters, and zip the tokens into ordered field names.
 [transforms.tokenizer]
